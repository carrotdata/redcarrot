/*
 Copyright (C) 2021-present Carrot, Inc.

 <p>This program is free software: you can redistribute it and/or modify it under the terms of the
 Server Side Public License, version 1, as published by MongoDB, Inc.

 <p>This program is distributed in the hope that it will be useful, but WITHOUT ANY WARRANTY;
 without even the implied warranty of MERCHANTABILITY or FITNESS FOR A PARTICULAR PURPOSE. See the
 Server Side Public License for more details.

 <p>You should have received a copy of the Server Side Public License along with this program. If
 not, see <http://www.mongodb.com/licensing/server-side-public-license>.
*/
package org.bigbase.carrot.redis;

import java.io.IOException;
import java.net.InetSocketAddress;
import java.net.StandardSocketOptions;
import java.nio.ByteBuffer;
import java.nio.channels.SelectionKey;
import java.nio.channels.Selector;
import java.nio.channels.ServerSocketChannel;
import java.nio.channels.SocketChannel;
import java.util.concurrent.CountDownLatch;
import java.util.function.Consumer;

import org.apache.logging.log4j.LogManager;
import org.apache.logging.log4j.Logger;
import org.bigbase.carrot.BigSortedMap;
import org.bigbase.carrot.redis.util.Utils;

/** Carrot node server (single thread) */
public class CarrotNodeServer implements Runnable {
  private static final Logger log = LogManager.getLogger(CarrotNodeServer.class);

  static int bufferSize = 256 * 1024;
  static CountDownLatch readyToStartLatch;
  /*
   * Input buffer
   */
  static ThreadLocal<ByteBuffer> inBuf =
      new ThreadLocal<ByteBuffer>() {
        @Override
        protected ByteBuffer initialValue() {
          return ByteBuffer.allocateDirect(bufferSize);
        }
      };

  /*
   * Output buffer
   */
  static ThreadLocal<ByteBuffer> outBuf =
      new ThreadLocal<ByteBuffer>() {
        @Override
        protected ByteBuffer initialValue() {
          return ByteBuffer.allocateDirect(bufferSize);
        }
      };

  private String host;
  private int port;
  private BigSortedMap store;
  private Thread runner;
<<<<<<< HEAD
  private boolean shutdown = false;

=======
>>>>>>> ae92e551
  /**
   *
   * @param host
   * @param port
   */
  public CarrotNodeServer(String host, int port) {
    this.port = port;
    this.host = host;
  }

  public void start() {
    runner = new Thread(this, "carrot-node-" + port);
    runner.start();
  }

  public void join() {
    if (runner == null) return;
    try {
      runner.join();
    } catch (InterruptedException e) {
      // TODO Auto-generated catch block
      log.error("StackTrace: ", e);
    }
  }

  @Override
  public void run() {
    loadDataStore();
    readyToStartLatch.countDown();
    try {
      readyToStartLatch.await();
      BigSortedMap.setStatsUpdatesDisabled(false);
      store.syncStatsToGlobal();
      // now we can sync
      runNodeServer();
    } catch (Exception e) {
      log.error("StackTrace: ", e);
    }
  }

  private void runNodeServer() throws IOException {
    final Selector selector = Selector.open(); // selector is open here
    log.debug("Selector started");

    // ServerSocketChannel: selectable channel for stream-oriented listening sockets
    ServerSocketChannel serverSocket = ServerSocketChannel.open();
    log.debug("Server socket opened");

    InetSocketAddress serverAddr = new InetSocketAddress(host, port);

    // Binds the channel's socket to a local address and configures the socket to listen for
    // connections
    serverSocket.bind(serverAddr);
    // Adjusts this channel's blocking mode.
    serverSocket.configureBlocking(false);
    int ops = serverSocket.validOps();
    serverSocket.register(selector, ops, null);
    log.debug("[{}] Node server started on port: {}]", Thread.currentThread().getName(), port);

    Consumer<SelectionKey> action =
        key -> {
          try {
            if (!key.isValid()) return;
            if (key.isValid() && key.isAcceptable()) {
              SocketChannel client = serverSocket.accept();
              // Adjusts this channel's blocking mode to false
              client.configureBlocking(false);
              client.setOption(StandardSocketOptions.TCP_NODELAY, true);
              client.setOption(StandardSocketOptions.SO_SNDBUF, 64 * 1024);
              client.setOption(StandardSocketOptions.SO_RCVBUF, 64 * 1024);
              // Operation-set bit for read operations
              client.register(selector, SelectionKey.OP_READ);
              log.debug("[{}] Connection Accepted: {}]", Thread.currentThread().getName(), client.getLocalAddress());
            } else if (key.isValid() && key.isReadable()) {
              // Check if it is in use
              RequestHandlers.Attachment att = (RequestHandlers.Attachment) key.attachment();
              if (att != null && att.inUse()) return;
              // process request
              processRequest(key);
            }
          } catch (IOException e) {
            log.error("StackTrace: ", e);
            log.error("Shutting down node ...");
            store.dispose();
            store = null;
            log.error("Bye-bye folks. See you soon :)");
          }
        };
    // Infinite loop..
    // Keep server running
    do {
      // Selects a set of keys whose corresponding channels are ready for I/O operations
      selector.select(action);
<<<<<<< HEAD
    } while (!shutdown);
=======
    }
>>>>>>> ae92e551
  }

  long totalReqTime = 0;
  int ricCount = 0;
  int iter = 0;

  /**
   * Process incoming request
   *
   * @param key selection key for a socket channel
   */
  private void processRequest(SelectionKey key) {
    long startTime = System.nanoTime();
    if (key.attachment() == null) {
      key.attach(new RequestHandlers.Attachment());
    }

    SocketChannel channel = (SocketChannel) key.channel();
    // Read request first
    ByteBuffer in = inBuf.get();
    ByteBuffer out = outBuf.get();
    in.clear();
    out.clear();

    try {
      long startCounter = System.nanoTime();
      long max_wait_ns = 100000000; // 100ms
      long startClock = 0;

      while (true) {
        iter++;
        int num = channel.read(in);

        if (num < 0) {
          // End-Of-Stream - socket was closed, cancel the key
          key.cancel();
          break;
        } else if (num == 0) {
          if (System.nanoTime() - startCounter > max_wait_ns) {
            break;
          }
          continue;
        }
        // Try to parse
        int oldPos = in.position();
        if (startClock == 0) startClock = System.nanoTime();
        if (!requestIsComplete(in)) {
          // restore position
          in.position(oldPos);
          in.limit(in.capacity());
          continue;
        }

        ricCount++;

        in.position(oldPos);
        // Process request
        boolean shutdown = CommandProcessor.process(store, in, out);

        // TODO: this is poor man terminator - FIXME
        if (shutdown) {
          shutdownNode();
        }
        // send response back
        out.flip();
        while (out.hasRemaining()) {
          channel.write(out);
        }
        break;
      }
    } catch (IOException e) {
      String msg = e.getMessage();
      if (!msg.equals("Connection reset by peer")) {
        // TODO
        log.error("StackTrace: ", e);
      }
      key.cancel();
    } finally {
      // Release selection key - ready for the next request
      release(key);
    }
    totalReqTime += System.nanoTime() - startTime;
<<<<<<< HEAD
    if ((ricCount % 10000) == 0) {
      //      log.debug(
      //          "Avg request time ={} requests={} iterations={}",
      //          totalReqTime / (1000L * ricCount),
      //          ricCount,
      //          iter);
    }
=======
  }

  private void shutdownNode() {
    System.exit(0);
>>>>>>> ae92e551
  }

  /**
   * Release key - mark it not in use
   *
   * @param key
   */
  void release(SelectionKey key) {
    RequestHandlers.Attachment att = (RequestHandlers.Attachment) key.attachment();
    att.setInUse(false);
  }

  /**
   * Checks if request is complete
   *
   * @param in input data buffer
   * @return true - complete, false - otherwise
   */
  private boolean requestIsComplete(ByteBuffer in) {
    return Utils.requestIsComplete(in);
  }

  /** Load data store */
  private void loadDataStore() {
    long start = System.currentTimeMillis();
    store = BigSortedMap.loadStore(host, port);
    long end = System.currentTimeMillis();
    log.debug("[{}] loaded data store in {}ms]", Thread.currentThread().getName(), end - start);
    RedisConf conf = RedisConf.getInstance();
    store.setSnapshotDir(conf.getDataDirForNode(host, port));
  }
}<|MERGE_RESOLUTION|>--- conflicted
+++ resolved
@@ -61,11 +61,7 @@
   private int port;
   private BigSortedMap store;
   private Thread runner;
-<<<<<<< HEAD
-  private boolean shutdown = false;
-
-=======
->>>>>>> ae92e551
+
   /**
    *
    * @param host
@@ -156,14 +152,10 @@
         };
     // Infinite loop..
     // Keep server running
-    do {
+    while (true) {
       // Selects a set of keys whose corresponding channels are ready for I/O operations
       selector.select(action);
-<<<<<<< HEAD
-    } while (!shutdown);
-=======
-    }
->>>>>>> ae92e551
+    }
   }
 
   long totalReqTime = 0;
@@ -246,20 +238,10 @@
       release(key);
     }
     totalReqTime += System.nanoTime() - startTime;
-<<<<<<< HEAD
-    if ((ricCount % 10000) == 0) {
-      //      log.debug(
-      //          "Avg request time ={} requests={} iterations={}",
-      //          totalReqTime / (1000L * ricCount),
-      //          ricCount,
-      //          iter);
-    }
-=======
   }
 
   private void shutdownNode() {
     System.exit(0);
->>>>>>> ae92e551
   }
 
   /**
