--- conflicted
+++ resolved
@@ -33,11 +33,8 @@
 import org.bigbase.carrot.util.Utils;
 import org.bigbase.carrot.util.Value;
 import org.bigbase.carrot.util.ValueScore;
-<<<<<<< HEAD
 import org.junit.Before;
 import org.junit.Ignore;
-=======
->>>>>>> ac07e4c6
 import org.junit.Test;
 
 public class ZSetsTest extends CarrotCoreBase {
@@ -161,13 +158,9 @@
 
   @Test
   public void testAddGetScoreMultiOpt() {
-<<<<<<< HEAD
 
     map = new BigSortedMap();
     int total = 30000;
-=======
-    log.debug("Test ZSet Add Get Score Multi (Optimized version) {}", getParameters());
->>>>>>> ac07e4c6
     Key key = getKey();
 
     List<Value> fields = ZSetsTest.fields;
@@ -193,13 +186,10 @@
     }
     ZSets.DELETE(map, key.address, key.length);
     assertEquals(0, (int) ZSets.ZCARD(map, key.address, key.length));
-<<<<<<< HEAD
     map.dispose();
     UnsafeAccess.free(key.address);
     fields.forEach(x -> UnsafeAccess.free(x.address));
     UnsafeAccess.mallocStats.printStats(getTestParameters());
-=======
->>>>>>> ac07e4c6
   }
 
   @Test
