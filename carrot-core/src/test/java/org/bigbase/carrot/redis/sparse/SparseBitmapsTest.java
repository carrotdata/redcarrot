/**
 * Copyright (C) 2021-present Carrot, Inc.
<<<<<<< HEAD
 * <p>
 * This program is free software: you can redistribute it and/or modify it under the terms of the
 * Server Side Public License, version 1, as published by MongoDB, Inc.
 * <p>
 * This program is distributed in the hope that it will be useful, but WITHOUT ANY WARRANTY; without
 * even the implied warranty of MERCHANTABILITY or FITNESS FOR A PARTICULAR PURPOSE.  See the Server
 * Side Public License for more details.
 * <p>
 * You should have received a copy of the Server Side Public License along with this program. If
=======
 *
 * <p>This program is free software: you can redistribute it and/or modify it under the terms of the
 * Server Side Public License, version 1, as published by MongoDB, Inc.
 *
 * <p>This program is distributed in the hope that it will be useful, but WITHOUT ANY WARRANTY;
 * without even the implied warranty of MERCHANTABILITY or FITNESS FOR A PARTICULAR PURPOSE. See the
 * Server Side Public License for more details.
 *
 * <p>You should have received a copy of the Server Side Public License along with this program. If
>>>>>>> dbe36cdb
 * not, see <http://www.mongodb.com/licensing/server-side-public-license>.
 */
package org.bigbase.carrot.redis.sparse;

import static org.junit.Assert.assertEquals;
import static org.junit.Assert.assertFalse;
import static org.junit.Assert.assertTrue;

import java.util.Iterator;
import java.util.NavigableSet;
import java.util.Random;
import java.util.TreeSet;

import org.bigbase.carrot.BigSortedMap;
import org.bigbase.carrot.compression.CodecFactory;
import org.bigbase.carrot.compression.CodecType;
import org.bigbase.carrot.redis.util.Commons;
import org.bigbase.carrot.util.Key;
import org.bigbase.carrot.util.UnsafeAccess;
import org.bigbase.carrot.util.Utils;
import org.junit.Ignore;
import org.junit.Test;

public class SparseBitmapsTest {

  BigSortedMap map;
  Key key, key2;
  long buffer;
  int bufferSize = 64;
  int keySize = 8;
  int N = 1000000;

  static {
    // UnsafeAccess.debug = true;
  }

  private Key getKey() {
    long ptr = UnsafeAccess.malloc(keySize);
    byte[] buf = new byte[keySize];
    Random r = new Random();
    r.nextBytes(buf);
    UnsafeAccess.copy(buf, 0, ptr, keySize);
    return new Key(ptr, keySize);
  }

  private void setUp() {
    map = new BigSortedMap(1000000000);
    buffer = UnsafeAccess.mallocZeroed(bufferSize);
    key = getKey();
  }

  private void tearDown() {
    map.dispose();

    UnsafeAccess.free(key.address);
    if (key2 != null) {
      UnsafeAccess.free(key2.address);
      key2 = null;
    }
    UnsafeAccess.free(buffer);
    BigSortedMap.printGlobalMemoryAllocationStats();
    UnsafeAccess.mallocStats.printStats();
  }

  // @Ignore
  @Test
  public void runAllNoCompression() {
    BigSortedMap.setCompressionCodec(CodecFactory.getInstance().getCodec(CodecType.NONE));
    System.out.println();
    for (int i = 0; i < 1; i++) {
      System.out.println("*************** RUN = " + (i + 1) + " Compression=NULL");
      allTests();
      BigSortedMap.printGlobalMemoryAllocationStats();
      UnsafeAccess.mallocStats.printStats();
    }
  }

<<<<<<< HEAD
  //@Ignore
=======
  // @Ignore
>>>>>>> dbe36cdb
  @Test
  public void runAllCompressionLZ4() {
    BigSortedMap.setCompressionCodec(CodecFactory.getInstance().getCodec(CodecType.LZ4));
    System.out.println();
    for (int i = 0; i < 1; i++) {
      System.out.println("*************** RUN = " + (i + 1) + " Compression=LZ4");
      allTests();
      BigSortedMap.printGlobalMemoryAllocationStats();
      UnsafeAccess.mallocStats.printStats();
    }
  }

  @Ignore
  @Test
  public void runAllCompressionLZ4HC() {
    BigSortedMap.setCompressionCodec(CodecFactory.getInstance().getCodec(CodecType.LZ4HC));
    System.out.println();
    for (int i = 0; i < 10; i++) {
      System.out.println("*************** RUN = " + (i + 1) + " Compression=LZ4HC");
      allTests();
      BigSortedMap.printGlobalMemoryAllocationStats();
      UnsafeAccess.mallocStats.printStats();
    }
  }

  private void allTests() {
    setUp();
    testSetBitGetBitLoop();
    tearDown();
    setUp();
    testPerformance();
    tearDown();
    setUp();
    testSparseLength();
    tearDown();
    setUp();
    testDeleteExists();
    tearDown();
    setUp();
    testBitCounts();
    tearDown();
    setUp();
    testBitcountPerformance();
    tearDown();
    setUp();
    testBitPositions();
    tearDown();
    setUp();
    testBitGetRange();
    tearDown();
    setUp();
    testBitSetRange();
    tearDown();
  }

  @Ignore
  @Test
  public void testSetBitGetBitLoop() {

    System.out.println("Test SetBitGetBitLoop");
    long offset = 0;
    Random r = new Random();
    long seed = r.nextLong();
    r.setSeed(seed);
    System.out.println("Test seed=" + seed);

    int totalCount = 0;

    long start = System.currentTimeMillis();
    for (int i = 0; i < N; i++) {
      offset = Math.abs(r.nextLong() / 2);
      int oldbit = SparseBitmaps.SGETBIT(map, key.address, key.length, offset);
      if (oldbit == 1) {
        continue;
      }
      int bit = SparseBitmaps.SSETBIT(map, key.address, key.length, offset, 1);
      if (bit != 0) {
        System.out.println("FAILED i=" + i + " offset =" + offset);
      }
      assertEquals(0, bit);
      bit = SparseBitmaps.SGETBIT(map, key.address, key.length, offset);
      if (bit != 1) {
        System.out.println("i=" + i + " offset=" + offset);
      }
      assertEquals(1, bit);
      totalCount++;
      if (totalCount % 10000 == 0) {
        System.out.println(totalCount);
      }
    }

<<<<<<< HEAD
    long count = SparseBitmaps.SBITCOUNT(map, key.address, key.length, Commons.NULL_LONG,
        Commons.NULL_LONG);
    assertEquals(totalCount, (int) count);

    /*DEBUG*/
    System.out.println("totalCount=" + totalCount + " N=" + N);
    /*DEBUG*/
    System.out.println("Total RAM=" + UnsafeAccess.getAllocatedMemory());
=======
    long count =
        SparseBitmaps.SBITCOUNT(map, key.address, key.length, Commons.NULL_LONG, Commons.NULL_LONG);
    assertEquals(totalCount, (int) count);

    /*DEBUG*/ System.out.println("totalCount=" + totalCount + " N=" + N);
    /*DEBUG*/ System.out.println("Total RAM=" + UnsafeAccess.getAllocatedMemory());
>>>>>>> dbe36cdb

    BigSortedMap.printGlobalMemoryAllocationStats();

    long end = System.currentTimeMillis();

    System.out.println("Time for " + N + " new SetBit/GetBit/CountBits =" + (end - start) + "ms");

    Random rr = new Random();
    rr.setSeed(seed);

    start = System.currentTimeMillis();
    for (int i = 0; i < N; i++) {
      offset = Math.abs(rr.nextLong() / 2);
      int bit = SparseBitmaps.SSETBIT(map, key.address, key.length, offset, 0);
      assertEquals(1, bit);
      bit = SparseBitmaps.SGETBIT(map, key.address, key.length, offset);
      assertEquals(0, bit);
      if (i % 10000 == 0) {
        System.out.println(i);
      }
    }
<<<<<<< HEAD
    count = SparseBitmaps.SBITCOUNT(map, key.address, key.length, Commons.NULL_LONG,
        Commons.NULL_LONG);
=======
    count =
        SparseBitmaps.SBITCOUNT(map, key.address, key.length, Commons.NULL_LONG, Commons.NULL_LONG);
>>>>>>> dbe36cdb
    assertEquals(0, (int) count);
    end = System.currentTimeMillis();
    System.out.println(
        "Time for " + N + " existing SetBit/GetBit/CountBits =" + (end - start) + "ms");
  }

<<<<<<< HEAD

=======
>>>>>>> dbe36cdb
  @Ignore
  @Test
  public void testPerformance() {

    System.out.println("Test Performance basic operations");
    long offset = 0;
    long max = Long.MIN_VALUE;
    Random r = new Random();
    long seed = r.nextLong();
    r.setSeed(seed);
    System.out.println();
    long start = System.currentTimeMillis();
    long expected = N;
    for (int i = 0; i < N; i++) {
      offset = Math.abs(r.nextLong() / 2);

      int bit = SparseBitmaps.SSETBIT(map, key.address, key.length, offset, 1);
      if (bit == 1) {
        expected--;
      }
      if (offset > max) {
        max = offset;
      }
      if (i % 100000 == 0) {
        System.out.println("SetBit " + i);
      }
    }
    long end = System.currentTimeMillis();
    long memory = UnsafeAccess.getAllocatedMemory();
<<<<<<< HEAD
    /*DEBUG*/
    System.out.println("Total RAM    =" + memory);
    /*DEBUG*/
    System.out.println("Total loaded =" + expected);

    long count = SparseBitmaps.SBITCOUNT(map, key.address, key.length, Commons.NULL_LONG,
        Commons.NULL_LONG);
=======
    /*DEBUG*/ System.out.println("Total RAM    =" + memory);
    /*DEBUG*/ System.out.println("Total loaded =" + expected);

    long count =
        SparseBitmaps.SBITCOUNT(map, key.address, key.length, Commons.NULL_LONG, Commons.NULL_LONG);
>>>>>>> dbe36cdb
    assertEquals(expected, count);

    System.out.println("Time for " + N + " new SetBit=" + (end - start) + "ms");
    System.out.println("Compression ratio=" + (((double) max) / (8 * memory)));
    BigSortedMap.printGlobalMemoryAllocationStats();

    r.setSeed(seed);
    start = System.currentTimeMillis();
    for (int i = 0; i < N; i++) {
      offset = Math.abs(r.nextLong() / 2);
      int bit = SparseBitmaps.SGETBIT(map, key.address, key.length, offset);
      assertEquals(1, bit);
      if (i % 100000 == 0) {
        System.out.println("GetBit " + i);
      }
    }
    end = System.currentTimeMillis();
    System.out.println("Time for " + N + " GetBit=" + (end - start) + "ms");

    r.setSeed(seed);

    start = System.currentTimeMillis();
    for (int i = 0; i < N; i++) {
      offset = Math.abs(r.nextLong() / 2);
      int bit = SparseBitmaps.SSETBIT(map, key.address, key.length, offset, 0);
      assertEquals(1, bit);
      if (i % 100000 == 0) {
        System.out.println("SetBit erase " + i);
      }
    }
    end = System.currentTimeMillis();
    System.out.println("Time for " + N + " SetBit erase=" + (end - start) + "ms");
    assertEquals(0, (int) map.countRecords());
<<<<<<< HEAD

=======
>>>>>>> dbe36cdb
  }

  @Ignore
  @Test
  public void testDeleteExists() {

    System.out.println("Test Delete/Exists basic operations");
    long offset = 0;
    Random r = new Random();
    long seed = r.nextLong();
    r.setSeed(seed);
    System.out.println();
    long expected = N / 10;
    for (int i = 0; i < N / 10; i++) {
      offset = Math.abs(r.nextLong() / 2);

      int bit = SparseBitmaps.SSETBIT(map, key.address, key.length, offset, 1);
      if (bit == 1) {
        expected--;
      }
      if (i % 100000 == 0) {
        System.out.println("DeleteEixts " + i);
      }
    }
    long memory = UnsafeAccess.getAllocatedMemory();
<<<<<<< HEAD
    /*DEBUG*/
    System.out.println("Total RAM    =" + memory);
    /*DEBUG*/
    System.out.println("Total loaded =" + expected);

    long count = SparseBitmaps.SBITCOUNT(map, key.address, key.length, Commons.NULL_LONG,
        Commons.NULL_LONG);
=======
    /*DEBUG*/ System.out.println("Total RAM    =" + memory);
    /*DEBUG*/ System.out.println("Total loaded =" + expected);

    long count =
        SparseBitmaps.SBITCOUNT(map, key.address, key.length, Commons.NULL_LONG, Commons.NULL_LONG);
>>>>>>> dbe36cdb
    assertEquals(expected, count);

    assertTrue(SparseBitmaps.EXISTS(map, key.address, key.length));
    SparseBitmaps.DELETE(map, key.address, key.length);
    assertFalse(SparseBitmaps.EXISTS(map, key.address, key.length));
    assertEquals(0, (int) map.countRecords());
  }

  @Ignore
  @Test
  public void testBitCounts() {

    System.out.println("Test Bit counts operations");
    long offset = 0;
    Random r = new Random();
    long seed = r.nextLong();
    r.setSeed(seed);
    System.out.println("Test seed=" + seed);
    TreeSet<Integer> bits = new TreeSet<Integer>();
    for (int i = 0; i < N / 10; i++) {
      offset = Math.abs(r.nextInt());
      bits.add((int) offset);
      SparseBitmaps.SSETBIT(map, key.address, key.length, offset, 1);
      if (i % 100000 == 0) {
        System.out.println("BitCounts " + i);
      }
    }
    long memory = UnsafeAccess.getAllocatedMemory();
    /*DEBUG*/
    System.out.println("Total RAM    =" + memory);
    /*DEBUG*/
    System.out.println("Total loaded =" + bits.size());
    int size = bits.size();
    int strlen = bits.last() / Utils.BITS_PER_BYTE + 1;
    System.out.println("Edge cases ");
    // Test 1: no start, end limits
<<<<<<< HEAD
    long count = SparseBitmaps.SBITCOUNT(map, key.address, key.length, Commons.NULL_LONG,
        Commons.NULL_LONG);
=======
    long count =
        SparseBitmaps.SBITCOUNT(map, key.address, key.length, Commons.NULL_LONG, Commons.NULL_LONG);
>>>>>>> dbe36cdb
    assertEquals(size, (int) count);

    assertEquals(strlen, (int) SparseBitmaps.SSTRLEN(map, key.address, key.length));

    // Test 2: no end limit
<<<<<<< HEAD
    count = SparseBitmaps.SBITCOUNT(map, key.address, key.length, Long.MIN_VALUE,
        Commons.NULL_LONG);
    assertEquals(size, (int) count);

    // Test 3: no start limit
    count = SparseBitmaps.SBITCOUNT(map, key.address, key.length, Commons.NULL_LONG,
        Integer.MAX_VALUE);
=======
    count =
        SparseBitmaps.SBITCOUNT(map, key.address, key.length, Long.MIN_VALUE, Commons.NULL_LONG);
    assertEquals(size, (int) count);

    // Test 3: no start limit
    count =
        SparseBitmaps.SBITCOUNT(map, key.address, key.length, Commons.NULL_LONG, Integer.MAX_VALUE);
>>>>>>> dbe36cdb
    assertEquals(size, (int) count);

    // Test 4: end < start (both positive)
    count = SparseBitmaps.SBITCOUNT(map, key.address, key.length, 100, 99);
    assertEquals(0, (int) count);

    // Test 5: end < start (both negative)
    count = SparseBitmaps.SBITCOUNT(map, key.address, key.length, -99, -100);
    assertEquals(0, (int) count);

    // Test 6: start and end cover all
    count = SparseBitmaps.SBITCOUNT(map, key.address, key.length, -2 * strlen, 2 * strlen);
    assertEquals(size, (int) count);

    // Test 7: negatives
    count = SparseBitmaps.SBITCOUNT(map, key.address, key.length, -strlen, -1);
    assertEquals(size, (int) count);

    System.out.println("Edge cases start=end");

    // Test 8: start = end
    for (int i = 0; i < 100000; i++) {
      int index = r.nextInt(strlen);
      int expected = expectedNumber(bits, index, index);
      count = SparseBitmaps.SBITCOUNT(map, key.address, key.length, index, index);
      assertEquals(expected, (int) count);

      if (i % 1000 == 0) {
        System.out.println("start=end " + i);
      }
    }
    System.out.println("Random tests");
    r.setSeed(seed);
    for (int i = 0; i < N / 10; i++) {
      int x1 = r.nextInt(2 * strlen);
      x1 -= strlen;
      int x2 = r.nextInt(2 * strlen);
      x2 -= strlen;
      int start, end;
      if (x1 > x2) {
        end = x1;
        start = x2;
      } else {
        end = x2;
        start = x1;
      }
      int expected = expectedNumber(bits, start, end);
      long total = SparseBitmaps.SBITCOUNT(map, key.address, key.length, start, end);
      assertEquals(expected, (int) total);
      if (i % 1000 == 0) {
        System.out.println("random bc " + i);
      }
    }

    SparseBitmaps.DELETE(map, key.address, key.length);
    assertFalse(SparseBitmaps.EXISTS(map, key.address, key.length));
    assertEquals(0, (int) map.countRecords());
  }

  @Ignore
  @Test
  public void testBitPositions() {

    System.out.println("Test Bit position operations");
    long offset = 0;
    Random r = new Random();
    long seed = r.nextLong();
    r.setSeed(seed);
    System.out.println("Test seed=" + seed);
    TreeSet<Integer> bits = new TreeSet<Integer>();
    for (int i = 0; i < N / 10; i++) {
      offset = Math.abs(r.nextInt());
      bits.add((int) offset);
      SparseBitmaps.SSETBIT(map, key.address, key.length, offset, 1);
      if (i % 100000 == 0) {
        System.out.println("BitPos " + i);
      }
    }
    long memory = UnsafeAccess.getAllocatedMemory();
    /*DEBUG*/
    System.out.println("Total RAM    =" + memory);
    /*DEBUG*/
    System.out.println("Total loaded =" + bits.size());
    int size = bits.size();
    int strlen = bits.last() / Utils.BITS_PER_BYTE + 1;
    assertEquals(strlen, (int) SparseBitmaps.SSTRLEN(map, key.address, key.length));

    System.out.println("Edge cases ");
    // Test 1: no start, end limits bit = 1
    // bit == 1
    int bit = 1;
<<<<<<< HEAD
    long pos = SparseBitmaps.SBITPOS(map, key.address, key.length, bit, Commons.NULL_LONG,
        Commons.NULL_LONG);
=======
    long pos =
        SparseBitmaps.SBITPOS(
            map, key.address, key.length, bit, Commons.NULL_LONG, Commons.NULL_LONG);
>>>>>>> dbe36cdb
    int expected = expectedPositionSet(bits, Commons.NULL_LONG, Commons.NULL_LONG);
    assertEquals(expected, (int) pos);

    // bit == 0
    bit = 0;
    expected = expectedPositionUnSet(bits, Commons.NULL_LONG, Commons.NULL_LONG);
<<<<<<< HEAD
    pos = SparseBitmaps.SBITPOS(map, key.address, key.length, bit, Commons.NULL_LONG,
        Commons.NULL_LONG);
=======
    pos =
        SparseBitmaps.SBITPOS(
            map, key.address, key.length, bit, Commons.NULL_LONG, Commons.NULL_LONG);
>>>>>>> dbe36cdb
    assertEquals(expected, (int) pos);

    // Test 2: no end limit

    bit = 1;
<<<<<<< HEAD
    pos = SparseBitmaps.SBITPOS(map, key.address, key.length, bit, Long.MIN_VALUE + 1,
        Commons.NULL_LONG);
=======
    pos =
        SparseBitmaps.SBITPOS(
            map, key.address, key.length, bit, Long.MIN_VALUE + 1, Commons.NULL_LONG);
>>>>>>> dbe36cdb
    expected = expectedPositionSet(bits, Long.MIN_VALUE + 1, Commons.NULL_LONG);
    assertEquals(expected, (int) pos);

    bit = 0;
<<<<<<< HEAD
    pos = SparseBitmaps.SBITPOS(map, key.address, key.length, bit, Long.MIN_VALUE + 1,
        Commons.NULL_LONG);
=======
    pos =
        SparseBitmaps.SBITPOS(
            map, key.address, key.length, bit, Long.MIN_VALUE + 1, Commons.NULL_LONG);
>>>>>>> dbe36cdb
    expected = expectedPositionUnSet(bits, Long.MIN_VALUE + 1, Commons.NULL_LONG);
    assertEquals(expected, (int) pos);

    // Test 3: no start limit
    bit = 1;
<<<<<<< HEAD
    pos = SparseBitmaps.SBITPOS(map, key.address, key.length, bit, Commons.NULL_LONG,
        Long.MAX_VALUE >>> 4);
=======
    pos =
        SparseBitmaps.SBITPOS(
            map, key.address, key.length, bit, Commons.NULL_LONG, Long.MAX_VALUE >>> 4);
>>>>>>> dbe36cdb
    expected = expectedPositionSet(bits, Commons.NULL_LONG, Long.MAX_VALUE >>> 4);
    assertEquals(expected, (int) pos);

    bit = 0;
<<<<<<< HEAD
    pos = SparseBitmaps.SBITPOS(map, key.address, key.length, bit, Commons.NULL_LONG,
        Long.MAX_VALUE >>> 4);
=======
    pos =
        SparseBitmaps.SBITPOS(
            map, key.address, key.length, bit, Commons.NULL_LONG, Long.MAX_VALUE >>> 4);
>>>>>>> dbe36cdb
    expected = expectedPositionUnSet(bits, Commons.NULL_LONG, Long.MAX_VALUE >>> 4);
    assertEquals(expected, (int) pos);

    // Test 4: end < start (both positive)
    bit = 1;
    pos = SparseBitmaps.SBITPOS(map, key.address, key.length, bit, 100, 99);
    assertEquals(-1, (int) pos);

    bit = 0;
    pos = SparseBitmaps.SBITPOS(map, key.address, key.length, bit, 100, 99);
    assertEquals(-1, (int) pos);

    // Test 5: end < start (both negative)
    bit = 1;
    pos = SparseBitmaps.SBITPOS(map, key.address, key.length, bit, -99, -100);
    assertEquals(-1, (int) pos);

    // Test 6: start and end cover all
    bit = 1;
    pos = SparseBitmaps.SBITPOS(map, key.address, key.length, bit, -2 * strlen, 2 * strlen);
<<<<<<< HEAD
    assertEquals("First equals position", (int) bits.first(), (int) pos);
=======
    assertEquals(bits.first(), (int) pos);
>>>>>>> dbe36cdb

    bit = 0;
    pos = SparseBitmaps.SBITPOS(map, key.address, key.length, bit, -2 * strlen, 2 * strlen);
    expected = expectedPositionUnSet(bits, -2 * strlen, 2 * strlen);
    assertEquals(expected, (int) pos);

    // Test 7: negatives
    bit = 1;
    pos = SparseBitmaps.SBITPOS(map, key.address, key.length, bit, -strlen, -1);
<<<<<<< HEAD
    assertEquals("First equals position", (int) bits.first(), (int) pos);
=======
    assertEquals(bits.first(), (int) pos);
>>>>>>> dbe36cdb

    System.out.println("Edge cases start=end");

    // Test 8: start = end
    for (int i = 0; i < 100000; i++) {
      int index = r.nextInt(strlen);
      expected = expectedPositionSet(bits, index, index);
      pos = SparseBitmaps.SBITPOS(map, key.address, key.length, 1, index, index);
      assertEquals(expected, (int) pos);

      expected = expectedPositionUnSet(bits, index, index);
      pos = SparseBitmaps.SBITPOS(map, key.address, key.length, 0, index, index);
      assertEquals(expected, (int) pos);
      if (i % 10000 == 0) {
        System.out.println("start=end " + i);
      }
    }

    System.out.println("Random tests");
    r.setSeed(seed);
    for (int i = 0; i < N / 10; i++) {
      int x1 = r.nextInt(2 * strlen);
      x1 -= strlen;
      int x2 = r.nextInt(2 * strlen);
      x2 -= strlen;
      int start, end;
      if (x1 > x2) {
        end = x1;
        start = x2;
      } else {
        end = x2;
        start = x1;
      }
      expected = expectedPositionSet(bits, start, end);
      pos = SparseBitmaps.SBITPOS(map, key.address, key.length, 1, start, end);
      assertEquals(expected, (int) pos);
      expected = expectedPositionUnSet(bits, start, end);
      pos = SparseBitmaps.SBITPOS(map, key.address, key.length, 0, start, end);
      assertEquals(expected, (int) pos);
      if (i % 10000 == 0) {
        System.out.println("random bc " + i);
      }
    }

    SparseBitmaps.DELETE(map, key.address, key.length);
    assertFalse(SparseBitmaps.EXISTS(map, key.address, key.length));
    assertEquals(0, (int) map.countRecords());
  }

<<<<<<< HEAD

=======
>>>>>>> dbe36cdb
  @Ignore
  @Test
  public void testBitcountPerformance() {
    System.out.println("Test Bit counts performance");
    long offset = 0;
    Random r = new Random();
    long seed = r.nextLong();
    r.setSeed(seed);
    System.out.println();
    for (int i = 0; i < N / 10; i++) {
      offset = Math.abs(r.nextInt());
      SparseBitmaps.SSETBIT(map, key.address, key.length, offset, 1);
      if (i % 100000 == 0) {
        System.out.println("BitCounts " + i);
      }
    }
    long strlen = SparseBitmaps.SSTRLEN(map, key.address, key.length);

    System.out.println("Random tests");
    r.setSeed(seed);

    long startTime = System.currentTimeMillis();
    for (int i = 0; i < 1000; i++) {
      int x1 = r.nextInt((int) strlen);
      int x2 = r.nextInt((int) strlen);
      int start, end;
      if (x1 > x2) {
        end = x1;
        start = x2;
      } else {
        end = x2;
        start = x1;
      }
      long total = SparseBitmaps.SBITCOUNT(map, key.address, key.length, start, end);
      if (i % 1000 == 0) {
        System.out.println("random bc " + i);
      }
    }
    long endTime = System.currentTimeMillis();
    System.out.println(
<<<<<<< HEAD
        "SBITCOUNT for bitmap=" + strlen + " long =" + ((double) 1000 * 1000) / (endTime
            - startTime) + " RPS");
=======
        "SBITCOUNT for bitmap="
            + strlen
            + " long ="
            + ((double) 1000 * 1000) / (endTime - startTime)
            + " RPS");
>>>>>>> dbe36cdb
    SparseBitmaps.DELETE(map, key.address, key.length);
    assertFalse(SparseBitmaps.EXISTS(map, key.address, key.length));
    assertEquals(0, (int) map.countRecords());
  }

  /**
   * Get expected number of bits
   *
<<<<<<< HEAD
   * @param set   set
=======
   * @param set set
>>>>>>> dbe36cdb
   * @param start from offset (inclusive)
   * @param end   to offset (inclusive)
   * @return number of bits set
   */
  private int expectedNumber(NavigableSet<Integer> set, long start, long end) {

    int strlen = set.last() / Utils.BITS_PER_BYTE + 1;
    if (start == Commons.NULL_LONG) {
      start = 0;
    }

    if (end == Commons.NULL_LONG || end >= strlen) {
      end = strlen - 1;
    }

    if (start >= strlen) {
      return 0;
    }

    if (start < 0) {
      start = strlen + start;
    }

    if (start < 0) {
      start = 0;
    }

    if (end != Commons.NULL_LONG && end < 0) {
      end = strlen + end;
    }

    if (end < start || end < 0) {
      return 0;
    }

    Iterator<Integer> it = set.iterator();
    int count = 0;
    while (it.hasNext()) {
      Integer v = it.next();
      if (between(start, end, v)) {
        count++;
      }
    }
    return count;
  }

  private boolean between(long start, long end, int value) {
    int off = value / Utils.BITS_PER_BYTE;
    return off >= start && off <= end;
  }

  /**
   * Get expected position for set bit
   *
<<<<<<< HEAD
   * @param set   set
=======
   * @param set set
>>>>>>> dbe36cdb
   * @param start from offset (inclusive)
   * @param end   to offset (inclusive)
   * @return forts set bit position
   */
  private int expectedPositionUnSet(NavigableSet<Integer> set, long start, long end) {

    if (set.isEmpty()) {
      return 0;
    }

    int strlen = set.last() / Utils.BITS_PER_BYTE + 1;
    if (start == Commons.NULL_LONG) {
      start = 0;
    }

    if (end == Commons.NULL_LONG || end >= strlen) {
      end = strlen - 1;
    }

    if (start >= strlen) {
      return -1;
    }

    if (start < 0) {
      start = strlen + start;
    }

    if (start < 0) {
      start = 0;
    }

    if (end != Commons.NULL_LONG && end < 0) {
      end = strlen + end;
    }

    if (end < start || end < 0) {
      return -1;
    }

    long startOff = start * Utils.BITS_PER_BYTE;
    long endPos = (end + 1) * Utils.BITS_PER_BYTE;
    for (long off = startOff; off < endPos; off++) {
      if (set.contains((int) off)) {
        continue;
      }
      return (int) off;
    }

    return -1;
  }

  private int expectedPositionSet(NavigableSet<Integer> set, long start, long end) {

    if (set.isEmpty()) {
      return -1;
    }
    int strlen = set.last() / Utils.BITS_PER_BYTE + 1;
    if (start == Commons.NULL_LONG) {
      start = 0;
    }

    if (end == Commons.NULL_LONG || end >= strlen) {
      end = strlen - 1;
    }

    if (start >= strlen) {
      return -1;
    }

    if (start < 0) {
      start = strlen + start;
    }

    if (start < 0) {
      start = 0;
    }

    if (end != Commons.NULL_LONG && end < 0) {
      end = strlen + end;
    }

    if (end < start || end < 0) {
      return -1;
    }

    Integer v = set.ceiling((int) (start * Utils.BITS_PER_BYTE));
    if (v != null && v < ((end + 1) * Utils.BITS_PER_BYTE)) {
      return v;
    }
    return -1;
  }

  @Ignore
  @Test
  public void testBitGetRange() {

    System.out.println("Test Bit Get Range operations");
    long offset = 0;
    Random r = new Random();
    long seed = r.nextLong();
    r.setSeed(seed);
    System.out.println("Test seed=" + seed);
    TreeSet<Integer> bits = new TreeSet<Integer>();

    for (int i = 0; i < N / 10; i++) {
      offset = Math.abs(r.nextInt() / 10);
      bits.add((int) offset);
      SparseBitmaps.SSETBIT(map, key.address, key.length, offset, 1);
      if (i % 100000 == 0) {
        System.out.println("BitGetRange " + i);
      }
    }
    long memory = UnsafeAccess.getAllocatedMemory();
    System.out.println("Total RAM    =" + memory);
    System.out.println("Total loaded =" + bits.size());

    int strlen = bits.last() / Utils.BITS_PER_BYTE + 1;
    assertEquals(strlen, (int) SparseBitmaps.SSTRLEN(map, key.address, key.length));
    // Check bit counts
<<<<<<< HEAD
    assertEquals(bits.size(),
        (int) SparseBitmaps.SBITCOUNT(map, key.address, key.length, Commons.NULL_LONG,
            Commons.NULL_LONG));
=======
    assertEquals(
        bits.size(),
        (int)
            SparseBitmaps.SBITCOUNT(
                map, key.address, key.length, Commons.NULL_LONG, Commons.NULL_LONG));
>>>>>>> dbe36cdb
    long buffer = UnsafeAccess.malloc(strlen); // buffer size to fit all bitmap
    int bufferSize = strlen;

    System.out.println("Edge cases ");
    // Test 1: no start, end limits bit = 1
    int expected = expectedNumber(bits, Commons.NULL_LONG, Commons.NULL_LONG);
<<<<<<< HEAD
    long range = SparseBitmaps.SGETRANGE(map, key.address, key.length, Commons.NULL_LONG,
        Commons.NULL_LONG, buffer, bufferSize);
=======
    long range =
        SparseBitmaps.SGETRANGE(
            map, key.address, key.length, Commons.NULL_LONG, Commons.NULL_LONG, buffer, bufferSize);
>>>>>>> dbe36cdb
    assertEquals(strlen, (int) range);
    long count = Utils.bitcount(buffer, (int) range);
    assertEquals(expected, (int) count);

    // Clear buffer
    UnsafeAccess.setMemory(buffer, bufferSize, (byte) 0);

    // Test 2: no end limit

    expected = expectedNumber(bits, Long.MIN_VALUE + 1, Commons.NULL_LONG);
<<<<<<< HEAD
    range = SparseBitmaps.SGETRANGE(map, key.address, key.length, Long.MIN_VALUE + 1,
        Commons.NULL_LONG, buffer, bufferSize);
=======
    range =
        SparseBitmaps.SGETRANGE(
            map,
            key.address,
            key.length,
            Long.MIN_VALUE + 1,
            Commons.NULL_LONG,
            buffer,
            bufferSize);
>>>>>>> dbe36cdb
    assertEquals(strlen, (int) range);
    count = Utils.bitcount(buffer, (int) range);
    assertEquals(expected, (int) count);
    // Clear buffer
    UnsafeAccess.setMemory(buffer, bufferSize, (byte) 0);

    // Test 3: no start limit
    expected = expectedNumber(bits, Commons.NULL_LONG, Long.MAX_VALUE >>> 4);
<<<<<<< HEAD
    range = SparseBitmaps.SGETRANGE(map, key.address, key.length, Commons.NULL_LONG,
        Long.MAX_VALUE >>> 4, buffer, bufferSize);
=======
    range =
        SparseBitmaps.SGETRANGE(
            map,
            key.address,
            key.length,
            Commons.NULL_LONG,
            Long.MAX_VALUE >>> 4,
            buffer,
            bufferSize);
>>>>>>> dbe36cdb
    assertEquals(strlen, (int) range);
    count = Utils.bitcount(buffer, (int) range);
    assertEquals(expected, (int) count);
    // Clear buffer
    UnsafeAccess.setMemory(buffer, bufferSize, (byte) 0);

    // Test 4: end < start (both positive)

    expected = expectedNumber(bits, 100, 99);
    range = SparseBitmaps.SGETRANGE(map, key.address, key.length, 100, 99, buffer, bufferSize);
    assertEquals(0, (int) range);

    // Test 5: end < start (both negative)
    expected = expectedNumber(bits, -99, -100);
    range = SparseBitmaps.SGETRANGE(map, key.address, key.length, -99, -100, buffer, bufferSize);
    assertEquals(0, (int) range);

    // Test 6: start and end cover all
    expected = expectedNumber(bits, -2 * strlen, 2 * strlen);
<<<<<<< HEAD
    range = SparseBitmaps.SGETRANGE(map, key.address, key.length, -2 * strlen, 2 * strlen, buffer,
        bufferSize);
=======
    range =
        SparseBitmaps.SGETRANGE(
            map, key.address, key.length, -2 * strlen, 2 * strlen, buffer, bufferSize);
>>>>>>> dbe36cdb
    assertEquals(strlen, (int) range);
    count = Utils.bitcount(buffer, (int) range);
    assertEquals(expected, (int) count);
    // Clear buffer
    UnsafeAccess.setMemory(buffer, bufferSize, (byte) 0);

    // Test 7: negatives
    expected = expectedNumber(bits, -strlen, -1);
    range = SparseBitmaps.SGETRANGE(map, key.address, key.length, -strlen, -1, buffer, bufferSize);
    assertEquals(strlen, (int) range);
    count = Utils.bitcount(buffer, (int) range);
    assertEquals(expected, (int) count);
    // Clear buffer
    UnsafeAccess.setMemory(buffer, bufferSize, (byte) 0);

    System.out.println("Edge cases start=end");

    // Test 8: start = end
    for (int i = 0; i < 1000; i++) {
      int index = r.nextInt(strlen);
      expected = expectedNumber(bits, index, index);
<<<<<<< HEAD
      range = SparseBitmaps.SGETRANGE(map, key.address, key.length, index, index, buffer,
          bufferSize);
=======
      range =
          SparseBitmaps.SGETRANGE(map, key.address, key.length, index, index, buffer, bufferSize);
>>>>>>> dbe36cdb
      assertEquals(1, (int) range);
      count = Utils.bitcount(buffer, (int) range);
      assertEquals(expected, (int) count);
      // Clear first byte of a buffer
      UnsafeAccess.putByte(buffer, (byte) 0);

      if (i % 10000 == 0) {
        System.out.println("start=end " + i);
      }
    }

    // Test 9: random tests
    System.out.println("Random tests");
    r.setSeed(seed);
    for (int i = 0; i < 1000; i++) {
      int x1 = r.nextInt(2 * strlen);
      x1 -= strlen;
      int x2 = r.nextInt(2 * strlen);
      x2 -= strlen;
      int start, end;
      if (x1 > x2) {
        end = x1;
        start = x2;
      } else {
        end = x2;
        start = x1;
      }
      expected = expectedNumber(bits, start, end);
      range = SparseBitmaps.SGETRANGE(map, key.address, key.length, start, end, buffer, bufferSize);
      count = Utils.bitcount(buffer, (int) range);
      assertEquals(expected, (int) count);

      if (i % 100 == 0) {
        System.out.println("random bc " + i);
      }
    }

    // Test 10: batch scanning

    System.out.println("Batch reading");

    int batchSize = strlen / 100;
    int off = 0;
<<<<<<< HEAD
    long bitCount = SparseBitmaps.SBITCOUNT(map, key.address, key.length, Commons.NULL_LONG,
        Commons.NULL_LONG);
    long bcount = 0;

    while (off < strlen) {
      long rr = SparseBitmaps.SGETRANGE(map, key.address, key.length, off, off + batchSize - 1,
          buffer, bufferSize);
=======
    long bitCount =
        SparseBitmaps.SBITCOUNT(map, key.address, key.length, Commons.NULL_LONG, Commons.NULL_LONG);
    long bcount = 0;

    while (off < strlen) {
      long rr =
          SparseBitmaps.SGETRANGE(
              map, key.address, key.length, off, off + batchSize - 1, buffer, bufferSize);
>>>>>>> dbe36cdb
      bcount += Utils.bitcount(buffer, (int) rr);
      off += batchSize;
    }

    assertEquals(bitCount, bcount);
    UnsafeAccess.free(buffer);

    SparseBitmaps.DELETE(map, key.address, key.length);
    assertFalse(SparseBitmaps.EXISTS(map, key.address, key.length));
    assertEquals(0, (int) map.countRecords());
<<<<<<< HEAD

=======
>>>>>>> dbe36cdb
  }

  @Ignore
  @Test
  public void testSparseLength() {
    System.out.println("Test testSparseLength");

    long offset;
    Random r = new Random();
    long seed = r.nextLong();
    r.setSeed(seed);
    System.out.println("Test seed=" + seed);

    long max = -Long.MAX_VALUE;
    long start = System.currentTimeMillis();
    long totalCount = 0;
    for (int i = 0; i < N; i++) {
      offset = Math.abs(r.nextLong() / 2);
      int old = SparseBitmaps.SGETBIT(map, key.address, key.length, offset);
      if (old == 1) {
        continue;
      }
      if (offset > max) {
        max = offset;
      }
      int v = SparseBitmaps.SSETBIT(map, key.address, key.length, offset, 1);
      assertEquals(0, v);
      totalCount++;
      long len = SparseBitmaps.SSTRLEN(map, key.address, key.length);
      long expectedlength = (max / Utils.BITS_PER_BYTE) + 1;
      assertEquals(expectedlength, len);
      if (i % 10000 == 0 && i > 0) {
        System.out.println(i);
      }
    }

    long end = System.currentTimeMillis();

    System.out.println("\nTotal RAM=" + UnsafeAccess.getAllocatedMemory() + "\n");
    BigSortedMap.printGlobalMemoryAllocationStats();

<<<<<<< HEAD
    long count = SparseBitmaps.SBITCOUNT(map, key.address, key.length, Commons.NULL_LONG,
        Commons.NULL_LONG);
    assertEquals(totalCount, count);
    System.out.println("Time for " + N + " SetBit/BitCount/StrLength =" + (end - start) + "ms");

=======
    long count =
        SparseBitmaps.SBITCOUNT(map, key.address, key.length, Commons.NULL_LONG, Commons.NULL_LONG);
    assertEquals(totalCount, count);
    System.out.println("Time for " + N + " SetBit/BitCount/StrLength =" + (end - start) + "ms");
>>>>>>> dbe36cdb
  }

  @Ignore
  @Test
  public void testBitSetRange() {

    System.out.println("Test Bit Set Range operations");
    long offset = 0;
    Random r = new Random();
    long seed = r.nextLong();
    r.setSeed(seed);
    System.out.println("Test seed=" + seed);
    TreeSet<Integer> bits = new TreeSet<Integer>();
    System.out.println("Loading first sparse ");
    for (int i = 0; i < N / 10; i++) {
      offset = Math.abs(r.nextInt() / 10);
      bits.add((int) offset);
      SparseBitmaps.SSETBIT(map, key.address, key.length, offset, 1);
      if ((i + 1) % 100000 == 0) {
        System.out.println("BitSetRange " + (i + 1));
      }
    }

    System.out.println("Loaded key1 " + bits.size() + " bits");

    key2 = getKey();
    System.out.println("Loading second sparse ");
    TreeSet<Integer> bits2 = new TreeSet<Integer>();

    for (int i = 0; i < N / 10; i++) {
      offset = Math.abs(r.nextInt() / 10);
      bits2.add((int) offset);
      SparseBitmaps.SSETBIT(map, key2.address, key2.length, offset, 1);
      if ((i + 1) % 100000 == 0) {
        System.out.println("BitSetRange2 " + (i + 1));
      }
    }
    System.out.println("Loaded key2 " + bits2.size() + " bits");

    long strlen1 = bits.last() / Utils.BITS_PER_BYTE + 1;
    assertEquals(strlen1, SparseBitmaps.SSTRLEN(map, key.address, key.length));
    long strlen2 = bits2.last() / Utils.BITS_PER_BYTE + 1;
    assertEquals(strlen2, SparseBitmaps.SSTRLEN(map, key2.address, key2.length));
<<<<<<< HEAD
    assertEquals(bits.size(), (int) SparseBitmaps.SBITCOUNT(map, key.address, key.length,
        Commons.NULL_LONG, Commons.NULL_LONG));
    assertEquals(bits2.size(), (int) SparseBitmaps.SBITCOUNT(map, key2.address, key2.length,
        Commons.NULL_LONG, Commons.NULL_LONG));
=======
    assertEquals(
        bits.size(),
        (int)
            SparseBitmaps.SBITCOUNT(
                map, key.address, key.length, Commons.NULL_LONG, Commons.NULL_LONG));
    assertEquals(
        bits2.size(),
        (int)
            SparseBitmaps.SBITCOUNT(
                map, key2.address, key2.length, Commons.NULL_LONG, Commons.NULL_LONG));
>>>>>>> dbe36cdb

    // Test 1: small overwrites <= BYTES_PER_CHUNK
    int bufferSize = (int) Math.max(strlen1, strlen2);
    long buffer = UnsafeAccess.malloc(bufferSize);
    long buffer2 = UnsafeAccess.malloc(bufferSize);

    int strlen = (int) Math.min(strlen1, strlen2);
    // Original bit count for key2 sparse
<<<<<<< HEAD
    long bc = SparseBitmaps.SBITCOUNT(map, key2.address, key2.length, Commons.NULL_LONG,
        Commons.NULL_LONG);
=======
    long bc =
        SparseBitmaps.SBITCOUNT(
            map, key2.address, key2.length, Commons.NULL_LONG, Commons.NULL_LONG);
>>>>>>> dbe36cdb

    System.out.println("Running small overwrites sub-test");
    for (int i = 0; i < 10000; i++) {
      int len = r.nextInt(SparseBitmaps.BYTES_PER_CHUNK) + 1;
      int off = r.nextInt((int) strlen - len);
      long rbc1 = SparseBitmaps.SBITCOUNT(map, key.address, key.length, off, off + len - 1);
      long rbc2 = SparseBitmaps.SBITCOUNT(map, key2.address, key2.length, off, off + len - 1);
      // Clear first len bytes of buffer
      UnsafeAccess.setMemory(buffer, len, (byte) 0);

<<<<<<< HEAD
      int rangeSize = (int) SparseBitmaps.SGETRANGE(map, key.address, key.length,
          off, off + len - 1, buffer, bufferSize);
=======
      int rangeSize =
          (int)
              SparseBitmaps.SGETRANGE(
                  map, key.address, key.length, off, off + len - 1, buffer, bufferSize);
>>>>>>> dbe36cdb
      long size = SparseBitmaps.SSETRANGE(map, key2.address, key2.length, off, buffer, rangeSize);
      assertEquals(strlen2, size);
      // Clear first len bytes of buffer
      UnsafeAccess.setMemory(buffer2, len, (byte) 0);
<<<<<<< HEAD
      SparseBitmaps.SGETRANGE(map, key.address, key.length,
          off, off + len - 1, buffer2, bufferSize);

      assertTrue(Utils.compareTo(buffer, len, buffer2, len) == 0);

      long newbc = SparseBitmaps.SBITCOUNT(map, key2.address, key2.length, Commons.NULL_LONG,
          Commons.NULL_LONG);
=======
      SparseBitmaps.SGETRANGE(
          map, key.address, key.length, off, off + len - 1, buffer2, bufferSize);

      assertTrue(Utils.compareTo(buffer, len, buffer2, len) == 0);

      long newbc =
          SparseBitmaps.SBITCOUNT(
              map, key2.address, key2.length, Commons.NULL_LONG, Commons.NULL_LONG);
>>>>>>> dbe36cdb
      assertEquals(bc + rbc1 - rbc2, newbc);
      bc = newbc;
      if ((i + 1) % 1000 == 0) {
        System.out.println("small " + (i + 1));
      }
    }
    // Test 2: running larger overwrites
    // bc contains valid bit number
    System.out.println("Running larger overwrites sub-test");

    for (int i = 0; i < 10000; i++) {
      int len = r.nextInt(SparseBitmaps.BYTES_PER_CHUNK * 100) + 1;
      int off = r.nextInt((int) strlen - len);
      long rbc1 = SparseBitmaps.SBITCOUNT(map, key.address, key.length, off, off + len - 1);
      long rbc2 = SparseBitmaps.SBITCOUNT(map, key2.address, key2.length, off, off + len - 1);
      // Clear first len bytes of buffer
      UnsafeAccess.setMemory(buffer, len, (byte) 0);
<<<<<<< HEAD
      int rangeSize = (int) SparseBitmaps.SGETRANGE(map, key.address, key.length,
          off, off + len - 1, buffer, bufferSize);
=======
      int rangeSize =
          (int)
              SparseBitmaps.SGETRANGE(
                  map, key.address, key.length, off, off + len - 1, buffer, bufferSize);
>>>>>>> dbe36cdb
      long size = SparseBitmaps.SSETRANGE(map, key2.address, key2.length, off, buffer, rangeSize);
      assertEquals(strlen2, size);
      // Clear first len bytes of buffer
      UnsafeAccess.setMemory(buffer2, len, (byte) 0);
<<<<<<< HEAD
      SparseBitmaps.SGETRANGE(map, key.address, key.length,
          off, off + len - 1, buffer2, bufferSize);

      assertTrue(Utils.compareTo(buffer, len, buffer2, len) == 0);
      long newbc = SparseBitmaps.SBITCOUNT(map, key2.address, key2.length, Commons.NULL_LONG,
          Commons.NULL_LONG);
=======
      SparseBitmaps.SGETRANGE(
          map, key.address, key.length, off, off + len - 1, buffer2, bufferSize);

      assertTrue(Utils.compareTo(buffer, len, buffer2, len) == 0);
      long newbc =
          SparseBitmaps.SBITCOUNT(
              map, key2.address, key2.length, Commons.NULL_LONG, Commons.NULL_LONG);
>>>>>>> dbe36cdb
      assertEquals(bc + rbc1 - rbc2, newbc);
      bc = newbc;
      if ((i + 1) % 1000 == 0) {
        System.out.println("large " + (i + 1));
      }
    }

    // Test 3: running larger overwrites out of key2 sparse range
    // bc contains valid bit number
    System.out.println("Running larger overwrites out of range (but intersects) sub-test");

    for (int i = 0; i < 10000; i++) {
      int len = r.nextInt(SparseBitmaps.BYTES_PER_CHUNK * 100) + 1;
      int off = r.nextInt((int) strlen - len);
      long off2 = Math.abs(r.nextLong()) % (long) (strlen2);
      long before = SparseBitmaps.SSTRLEN(map, key2.address, key2.length);
      long rbc1 = SparseBitmaps.SBITCOUNT(map, key.address, key.length, off, off + len - 1);
      long rbc2 = SparseBitmaps.SBITCOUNT(map, key2.address, key2.length, off2, off2 + len - 1);
      // Clear first len bytes of buffer
      UnsafeAccess.setMemory(buffer, len, (byte) 0);

<<<<<<< HEAD
      int rangeSize = (int) SparseBitmaps.SGETRANGE(map, key.address, key.length,
          off, off + len - 1, buffer, bufferSize);
=======
      int rangeSize =
          (int)
              SparseBitmaps.SGETRANGE(
                  map, key.address, key.length, off, off + len - 1, buffer, bufferSize);
>>>>>>> dbe36cdb
      assertEquals(len, rangeSize);
      long size = SparseBitmaps.SSETRANGE(map, key2.address, key2.length, off2, buffer, rangeSize);
      // Clear first len bytes of buffer2
      UnsafeAccess.setMemory(buffer2, len, (byte) 0);

<<<<<<< HEAD
      long rangeSize2 = SparseBitmaps.SGETRANGE(map, key2.address, key2.length, off2,
          off2 + rangeSize - 1, buffer2, bufferSize);
=======
      long rangeSize2 =
          SparseBitmaps.SGETRANGE(
              map, key2.address, key2.length, off2, off2 + rangeSize - 1, buffer2, bufferSize);
>>>>>>> dbe36cdb
      if (rangeSize2 < rangeSize) {
        // Requested range can be smaller than original b/c of a trailing zeros
        // Clear last rangeSize - size2 bytes in buffer2
        UnsafeAccess.setMemory(buffer2 + rangeSize2, rangeSize - rangeSize2, (byte) 0);
        assertEquals(size, off2 + rangeSize2);
      } else {
        assertEquals(rangeSize, (int) rangeSize2);
      }
      // Compare two ranges read after write
      int res = Utils.compareTo(buffer, rangeSize, buffer2, rangeSize);
      if (res != 0) {
        System.err.println(i);
        System.err.println("strlen1=" + strlen1);
        System.err.println("strlen2=" + strlen2);
        System.err.println("    off=" + off);
        System.err.println("   off2=" + off2);
        System.err.println("    len=" + len);
        System.err.println(" before=" + before);
        System.err.println("  after=" + size);
      }
      assertTrue(res == 0);
<<<<<<< HEAD
      long newbc = SparseBitmaps.SBITCOUNT(map, key2.address, key2.length, Commons.NULL_LONG,
          Commons.NULL_LONG);
=======
      long newbc =
          SparseBitmaps.SBITCOUNT(
              map, key2.address, key2.length, Commons.NULL_LONG, Commons.NULL_LONG);
>>>>>>> dbe36cdb
      if (newbc != bc + rbc1 - rbc2) {
        System.err.println(i);
      }
      assertEquals(bc + rbc1 - rbc2, newbc);
      bc = newbc;
      strlen2 = size;
      if ((i + 1) % 1000 == 0) {
        System.out.println("large out " + (i + 1));
      }
    }

    UnsafeAccess.free(buffer);
    UnsafeAccess.free(buffer2);

    SparseBitmaps.DELETE(map, key.address, key.length);
    assertFalse(SparseBitmaps.EXISTS(map, key.address, key.length));
    SparseBitmaps.DELETE(map, key2.address, key2.length);
    assertFalse(SparseBitmaps.EXISTS(map, key2.address, key2.length));
    assertEquals(0, (int) map.countRecords());
  }

  public static void main(String[] args) {
    SparseBitmapsTest test = new SparseBitmapsTest();
    test.runAllNoCompression();
    test.runAllCompressionLZ4();
  }
}<|MERGE_RESOLUTION|>--- conflicted
+++ resolved
@@ -1,16 +1,5 @@
 /**
  * Copyright (C) 2021-present Carrot, Inc.
-<<<<<<< HEAD
- * <p>
- * This program is free software: you can redistribute it and/or modify it under the terms of the
- * Server Side Public License, version 1, as published by MongoDB, Inc.
- * <p>
- * This program is distributed in the hope that it will be useful, but WITHOUT ANY WARRANTY; without
- * even the implied warranty of MERCHANTABILITY or FITNESS FOR A PARTICULAR PURPOSE.  See the Server
- * Side Public License for more details.
- * <p>
- * You should have received a copy of the Server Side Public License along with this program. If
-=======
  *
  * <p>This program is free software: you can redistribute it and/or modify it under the terms of the
  * Server Side Public License, version 1, as published by MongoDB, Inc.
@@ -20,7 +9,6 @@
  * Server Side Public License for more details.
  *
  * <p>You should have received a copy of the Server Side Public License along with this program. If
->>>>>>> dbe36cdb
  * not, see <http://www.mongodb.com/licensing/server-side-public-license>.
  */
 package org.bigbase.carrot.redis.sparse;
@@ -98,11 +86,7 @@
     }
   }
 
-<<<<<<< HEAD
-  //@Ignore
-=======
   // @Ignore
->>>>>>> dbe36cdb
   @Test
   public void runAllCompressionLZ4() {
     BigSortedMap.setCompressionCodec(CodecFactory.getInstance().getCodec(CodecType.LZ4));
@@ -194,23 +178,12 @@
       }
     }
 
-<<<<<<< HEAD
-    long count = SparseBitmaps.SBITCOUNT(map, key.address, key.length, Commons.NULL_LONG,
-        Commons.NULL_LONG);
-    assertEquals(totalCount, (int) count);
-
-    /*DEBUG*/
-    System.out.println("totalCount=" + totalCount + " N=" + N);
-    /*DEBUG*/
-    System.out.println("Total RAM=" + UnsafeAccess.getAllocatedMemory());
-=======
     long count =
         SparseBitmaps.SBITCOUNT(map, key.address, key.length, Commons.NULL_LONG, Commons.NULL_LONG);
     assertEquals(totalCount, (int) count);
 
     /*DEBUG*/ System.out.println("totalCount=" + totalCount + " N=" + N);
     /*DEBUG*/ System.out.println("Total RAM=" + UnsafeAccess.getAllocatedMemory());
->>>>>>> dbe36cdb
 
     BigSortedMap.printGlobalMemoryAllocationStats();
 
@@ -232,23 +205,14 @@
         System.out.println(i);
       }
     }
-<<<<<<< HEAD
-    count = SparseBitmaps.SBITCOUNT(map, key.address, key.length, Commons.NULL_LONG,
-        Commons.NULL_LONG);
-=======
     count =
         SparseBitmaps.SBITCOUNT(map, key.address, key.length, Commons.NULL_LONG, Commons.NULL_LONG);
->>>>>>> dbe36cdb
     assertEquals(0, (int) count);
     end = System.currentTimeMillis();
     System.out.println(
         "Time for " + N + " existing SetBit/GetBit/CountBits =" + (end - start) + "ms");
   }
 
-<<<<<<< HEAD
-
-=======
->>>>>>> dbe36cdb
   @Ignore
   @Test
   public void testPerformance() {
@@ -278,21 +242,11 @@
     }
     long end = System.currentTimeMillis();
     long memory = UnsafeAccess.getAllocatedMemory();
-<<<<<<< HEAD
-    /*DEBUG*/
-    System.out.println("Total RAM    =" + memory);
-    /*DEBUG*/
-    System.out.println("Total loaded =" + expected);
-
-    long count = SparseBitmaps.SBITCOUNT(map, key.address, key.length, Commons.NULL_LONG,
-        Commons.NULL_LONG);
-=======
     /*DEBUG*/ System.out.println("Total RAM    =" + memory);
     /*DEBUG*/ System.out.println("Total loaded =" + expected);
 
     long count =
         SparseBitmaps.SBITCOUNT(map, key.address, key.length, Commons.NULL_LONG, Commons.NULL_LONG);
->>>>>>> dbe36cdb
     assertEquals(expected, count);
 
     System.out.println("Time for " + N + " new SetBit=" + (end - start) + "ms");
@@ -326,10 +280,6 @@
     end = System.currentTimeMillis();
     System.out.println("Time for " + N + " SetBit erase=" + (end - start) + "ms");
     assertEquals(0, (int) map.countRecords());
-<<<<<<< HEAD
-
-=======
->>>>>>> dbe36cdb
   }
 
   @Ignore
@@ -355,21 +305,11 @@
       }
     }
     long memory = UnsafeAccess.getAllocatedMemory();
-<<<<<<< HEAD
-    /*DEBUG*/
-    System.out.println("Total RAM    =" + memory);
-    /*DEBUG*/
-    System.out.println("Total loaded =" + expected);
-
-    long count = SparseBitmaps.SBITCOUNT(map, key.address, key.length, Commons.NULL_LONG,
-        Commons.NULL_LONG);
-=======
     /*DEBUG*/ System.out.println("Total RAM    =" + memory);
     /*DEBUG*/ System.out.println("Total loaded =" + expected);
 
     long count =
         SparseBitmaps.SBITCOUNT(map, key.address, key.length, Commons.NULL_LONG, Commons.NULL_LONG);
->>>>>>> dbe36cdb
     assertEquals(expected, count);
 
     assertTrue(SparseBitmaps.EXISTS(map, key.address, key.length));
@@ -406,27 +346,13 @@
     int strlen = bits.last() / Utils.BITS_PER_BYTE + 1;
     System.out.println("Edge cases ");
     // Test 1: no start, end limits
-<<<<<<< HEAD
-    long count = SparseBitmaps.SBITCOUNT(map, key.address, key.length, Commons.NULL_LONG,
-        Commons.NULL_LONG);
-=======
     long count =
         SparseBitmaps.SBITCOUNT(map, key.address, key.length, Commons.NULL_LONG, Commons.NULL_LONG);
->>>>>>> dbe36cdb
     assertEquals(size, (int) count);
 
     assertEquals(strlen, (int) SparseBitmaps.SSTRLEN(map, key.address, key.length));
 
     // Test 2: no end limit
-<<<<<<< HEAD
-    count = SparseBitmaps.SBITCOUNT(map, key.address, key.length, Long.MIN_VALUE,
-        Commons.NULL_LONG);
-    assertEquals(size, (int) count);
-
-    // Test 3: no start limit
-    count = SparseBitmaps.SBITCOUNT(map, key.address, key.length, Commons.NULL_LONG,
-        Integer.MAX_VALUE);
-=======
     count =
         SparseBitmaps.SBITCOUNT(map, key.address, key.length, Long.MIN_VALUE, Commons.NULL_LONG);
     assertEquals(size, (int) count);
@@ -434,7 +360,6 @@
     // Test 3: no start limit
     count =
         SparseBitmaps.SBITCOUNT(map, key.address, key.length, Commons.NULL_LONG, Integer.MAX_VALUE);
->>>>>>> dbe36cdb
     assertEquals(size, (int) count);
 
     // Test 4: end < start (both positive)
@@ -526,78 +451,48 @@
     // Test 1: no start, end limits bit = 1
     // bit == 1
     int bit = 1;
-<<<<<<< HEAD
-    long pos = SparseBitmaps.SBITPOS(map, key.address, key.length, bit, Commons.NULL_LONG,
-        Commons.NULL_LONG);
-=======
     long pos =
         SparseBitmaps.SBITPOS(
             map, key.address, key.length, bit, Commons.NULL_LONG, Commons.NULL_LONG);
->>>>>>> dbe36cdb
     int expected = expectedPositionSet(bits, Commons.NULL_LONG, Commons.NULL_LONG);
     assertEquals(expected, (int) pos);
 
     // bit == 0
     bit = 0;
     expected = expectedPositionUnSet(bits, Commons.NULL_LONG, Commons.NULL_LONG);
-<<<<<<< HEAD
-    pos = SparseBitmaps.SBITPOS(map, key.address, key.length, bit, Commons.NULL_LONG,
-        Commons.NULL_LONG);
-=======
     pos =
         SparseBitmaps.SBITPOS(
             map, key.address, key.length, bit, Commons.NULL_LONG, Commons.NULL_LONG);
->>>>>>> dbe36cdb
     assertEquals(expected, (int) pos);
 
     // Test 2: no end limit
 
     bit = 1;
-<<<<<<< HEAD
-    pos = SparseBitmaps.SBITPOS(map, key.address, key.length, bit, Long.MIN_VALUE + 1,
-        Commons.NULL_LONG);
-=======
     pos =
         SparseBitmaps.SBITPOS(
             map, key.address, key.length, bit, Long.MIN_VALUE + 1, Commons.NULL_LONG);
->>>>>>> dbe36cdb
     expected = expectedPositionSet(bits, Long.MIN_VALUE + 1, Commons.NULL_LONG);
     assertEquals(expected, (int) pos);
 
     bit = 0;
-<<<<<<< HEAD
-    pos = SparseBitmaps.SBITPOS(map, key.address, key.length, bit, Long.MIN_VALUE + 1,
-        Commons.NULL_LONG);
-=======
     pos =
         SparseBitmaps.SBITPOS(
             map, key.address, key.length, bit, Long.MIN_VALUE + 1, Commons.NULL_LONG);
->>>>>>> dbe36cdb
     expected = expectedPositionUnSet(bits, Long.MIN_VALUE + 1, Commons.NULL_LONG);
     assertEquals(expected, (int) pos);
 
     // Test 3: no start limit
     bit = 1;
-<<<<<<< HEAD
-    pos = SparseBitmaps.SBITPOS(map, key.address, key.length, bit, Commons.NULL_LONG,
-        Long.MAX_VALUE >>> 4);
-=======
     pos =
         SparseBitmaps.SBITPOS(
             map, key.address, key.length, bit, Commons.NULL_LONG, Long.MAX_VALUE >>> 4);
->>>>>>> dbe36cdb
     expected = expectedPositionSet(bits, Commons.NULL_LONG, Long.MAX_VALUE >>> 4);
     assertEquals(expected, (int) pos);
 
     bit = 0;
-<<<<<<< HEAD
-    pos = SparseBitmaps.SBITPOS(map, key.address, key.length, bit, Commons.NULL_LONG,
-        Long.MAX_VALUE >>> 4);
-=======
     pos =
         SparseBitmaps.SBITPOS(
             map, key.address, key.length, bit, Commons.NULL_LONG, Long.MAX_VALUE >>> 4);
->>>>>>> dbe36cdb
     expected = expectedPositionUnSet(bits, Commons.NULL_LONG, Long.MAX_VALUE >>> 4);
     assertEquals(expected, (int) pos);
 
@@ -618,11 +513,7 @@
     // Test 6: start and end cover all
     bit = 1;
     pos = SparseBitmaps.SBITPOS(map, key.address, key.length, bit, -2 * strlen, 2 * strlen);
-<<<<<<< HEAD
-    assertEquals("First equals position", (int) bits.first(), (int) pos);
-=======
-    assertEquals(bits.first(), (int) pos);
->>>>>>> dbe36cdb
+    assertEquals(bits.first(), (int) pos, 0.0);
 
     bit = 0;
     pos = SparseBitmaps.SBITPOS(map, key.address, key.length, bit, -2 * strlen, 2 * strlen);
@@ -632,11 +523,7 @@
     // Test 7: negatives
     bit = 1;
     pos = SparseBitmaps.SBITPOS(map, key.address, key.length, bit, -strlen, -1);
-<<<<<<< HEAD
-    assertEquals("First equals position", (int) bits.first(), (int) pos);
-=======
-    assertEquals(bits.first(), (int) pos);
->>>>>>> dbe36cdb
+    assertEquals(bits.first(), (int) pos, 0.0);
 
     System.out.println("Edge cases start=end");
 
@@ -686,10 +573,6 @@
     assertEquals(0, (int) map.countRecords());
   }
 
-<<<<<<< HEAD
-
-=======
->>>>>>> dbe36cdb
   @Ignore
   @Test
   public void testBitcountPerformance() {
@@ -730,16 +613,11 @@
     }
     long endTime = System.currentTimeMillis();
     System.out.println(
-<<<<<<< HEAD
-        "SBITCOUNT for bitmap=" + strlen + " long =" + ((double) 1000 * 1000) / (endTime
-            - startTime) + " RPS");
-=======
         "SBITCOUNT for bitmap="
             + strlen
             + " long ="
             + ((double) 1000 * 1000) / (endTime - startTime)
             + " RPS");
->>>>>>> dbe36cdb
     SparseBitmaps.DELETE(map, key.address, key.length);
     assertFalse(SparseBitmaps.EXISTS(map, key.address, key.length));
     assertEquals(0, (int) map.countRecords());
@@ -748,11 +626,7 @@
   /**
    * Get expected number of bits
    *
-<<<<<<< HEAD
-   * @param set   set
-=======
    * @param set set
->>>>>>> dbe36cdb
    * @param start from offset (inclusive)
    * @param end   to offset (inclusive)
    * @return number of bits set
@@ -807,11 +681,7 @@
   /**
    * Get expected position for set bit
    *
-<<<<<<< HEAD
-   * @param set   set
-=======
    * @param set set
->>>>>>> dbe36cdb
    * @param start from offset (inclusive)
    * @param end   to offset (inclusive)
    * @return forts set bit position
@@ -931,31 +801,20 @@
     int strlen = bits.last() / Utils.BITS_PER_BYTE + 1;
     assertEquals(strlen, (int) SparseBitmaps.SSTRLEN(map, key.address, key.length));
     // Check bit counts
-<<<<<<< HEAD
-    assertEquals(bits.size(),
-        (int) SparseBitmaps.SBITCOUNT(map, key.address, key.length, Commons.NULL_LONG,
-            Commons.NULL_LONG));
-=======
     assertEquals(
         bits.size(),
         (int)
             SparseBitmaps.SBITCOUNT(
                 map, key.address, key.length, Commons.NULL_LONG, Commons.NULL_LONG));
->>>>>>> dbe36cdb
     long buffer = UnsafeAccess.malloc(strlen); // buffer size to fit all bitmap
     int bufferSize = strlen;
 
     System.out.println("Edge cases ");
     // Test 1: no start, end limits bit = 1
     int expected = expectedNumber(bits, Commons.NULL_LONG, Commons.NULL_LONG);
-<<<<<<< HEAD
-    long range = SparseBitmaps.SGETRANGE(map, key.address, key.length, Commons.NULL_LONG,
-        Commons.NULL_LONG, buffer, bufferSize);
-=======
     long range =
         SparseBitmaps.SGETRANGE(
             map, key.address, key.length, Commons.NULL_LONG, Commons.NULL_LONG, buffer, bufferSize);
->>>>>>> dbe36cdb
     assertEquals(strlen, (int) range);
     long count = Utils.bitcount(buffer, (int) range);
     assertEquals(expected, (int) count);
@@ -966,10 +825,6 @@
     // Test 2: no end limit
 
     expected = expectedNumber(bits, Long.MIN_VALUE + 1, Commons.NULL_LONG);
-<<<<<<< HEAD
-    range = SparseBitmaps.SGETRANGE(map, key.address, key.length, Long.MIN_VALUE + 1,
-        Commons.NULL_LONG, buffer, bufferSize);
-=======
     range =
         SparseBitmaps.SGETRANGE(
             map,
@@ -979,7 +834,6 @@
             Commons.NULL_LONG,
             buffer,
             bufferSize);
->>>>>>> dbe36cdb
     assertEquals(strlen, (int) range);
     count = Utils.bitcount(buffer, (int) range);
     assertEquals(expected, (int) count);
@@ -988,10 +842,6 @@
 
     // Test 3: no start limit
     expected = expectedNumber(bits, Commons.NULL_LONG, Long.MAX_VALUE >>> 4);
-<<<<<<< HEAD
-    range = SparseBitmaps.SGETRANGE(map, key.address, key.length, Commons.NULL_LONG,
-        Long.MAX_VALUE >>> 4, buffer, bufferSize);
-=======
     range =
         SparseBitmaps.SGETRANGE(
             map,
@@ -1001,7 +851,6 @@
             Long.MAX_VALUE >>> 4,
             buffer,
             bufferSize);
->>>>>>> dbe36cdb
     assertEquals(strlen, (int) range);
     count = Utils.bitcount(buffer, (int) range);
     assertEquals(expected, (int) count);
@@ -1021,14 +870,9 @@
 
     // Test 6: start and end cover all
     expected = expectedNumber(bits, -2 * strlen, 2 * strlen);
-<<<<<<< HEAD
-    range = SparseBitmaps.SGETRANGE(map, key.address, key.length, -2 * strlen, 2 * strlen, buffer,
-        bufferSize);
-=======
     range =
         SparseBitmaps.SGETRANGE(
             map, key.address, key.length, -2 * strlen, 2 * strlen, buffer, bufferSize);
->>>>>>> dbe36cdb
     assertEquals(strlen, (int) range);
     count = Utils.bitcount(buffer, (int) range);
     assertEquals(expected, (int) count);
@@ -1050,13 +894,8 @@
     for (int i = 0; i < 1000; i++) {
       int index = r.nextInt(strlen);
       expected = expectedNumber(bits, index, index);
-<<<<<<< HEAD
-      range = SparseBitmaps.SGETRANGE(map, key.address, key.length, index, index, buffer,
-          bufferSize);
-=======
       range =
           SparseBitmaps.SGETRANGE(map, key.address, key.length, index, index, buffer, bufferSize);
->>>>>>> dbe36cdb
       assertEquals(1, (int) range);
       count = Utils.bitcount(buffer, (int) range);
       assertEquals(expected, (int) count);
@@ -1100,15 +939,6 @@
 
     int batchSize = strlen / 100;
     int off = 0;
-<<<<<<< HEAD
-    long bitCount = SparseBitmaps.SBITCOUNT(map, key.address, key.length, Commons.NULL_LONG,
-        Commons.NULL_LONG);
-    long bcount = 0;
-
-    while (off < strlen) {
-      long rr = SparseBitmaps.SGETRANGE(map, key.address, key.length, off, off + batchSize - 1,
-          buffer, bufferSize);
-=======
     long bitCount =
         SparseBitmaps.SBITCOUNT(map, key.address, key.length, Commons.NULL_LONG, Commons.NULL_LONG);
     long bcount = 0;
@@ -1117,7 +947,6 @@
       long rr =
           SparseBitmaps.SGETRANGE(
               map, key.address, key.length, off, off + batchSize - 1, buffer, bufferSize);
->>>>>>> dbe36cdb
       bcount += Utils.bitcount(buffer, (int) rr);
       off += batchSize;
     }
@@ -1128,10 +957,6 @@
     SparseBitmaps.DELETE(map, key.address, key.length);
     assertFalse(SparseBitmaps.EXISTS(map, key.address, key.length));
     assertEquals(0, (int) map.countRecords());
-<<<<<<< HEAD
-
-=======
->>>>>>> dbe36cdb
   }
 
   @Ignore
@@ -1173,18 +998,10 @@
     System.out.println("\nTotal RAM=" + UnsafeAccess.getAllocatedMemory() + "\n");
     BigSortedMap.printGlobalMemoryAllocationStats();
 
-<<<<<<< HEAD
-    long count = SparseBitmaps.SBITCOUNT(map, key.address, key.length, Commons.NULL_LONG,
-        Commons.NULL_LONG);
-    assertEquals(totalCount, count);
-    System.out.println("Time for " + N + " SetBit/BitCount/StrLength =" + (end - start) + "ms");
-
-=======
     long count =
         SparseBitmaps.SBITCOUNT(map, key.address, key.length, Commons.NULL_LONG, Commons.NULL_LONG);
     assertEquals(totalCount, count);
     System.out.println("Time for " + N + " SetBit/BitCount/StrLength =" + (end - start) + "ms");
->>>>>>> dbe36cdb
   }
 
   @Ignore
@@ -1228,12 +1045,6 @@
     assertEquals(strlen1, SparseBitmaps.SSTRLEN(map, key.address, key.length));
     long strlen2 = bits2.last() / Utils.BITS_PER_BYTE + 1;
     assertEquals(strlen2, SparseBitmaps.SSTRLEN(map, key2.address, key2.length));
-<<<<<<< HEAD
-    assertEquals(bits.size(), (int) SparseBitmaps.SBITCOUNT(map, key.address, key.length,
-        Commons.NULL_LONG, Commons.NULL_LONG));
-    assertEquals(bits2.size(), (int) SparseBitmaps.SBITCOUNT(map, key2.address, key2.length,
-        Commons.NULL_LONG, Commons.NULL_LONG));
-=======
     assertEquals(
         bits.size(),
         (int)
@@ -1244,7 +1055,6 @@
         (int)
             SparseBitmaps.SBITCOUNT(
                 map, key2.address, key2.length, Commons.NULL_LONG, Commons.NULL_LONG));
->>>>>>> dbe36cdb
 
     // Test 1: small overwrites <= BYTES_PER_CHUNK
     int bufferSize = (int) Math.max(strlen1, strlen2);
@@ -1253,14 +1063,9 @@
 
     int strlen = (int) Math.min(strlen1, strlen2);
     // Original bit count for key2 sparse
-<<<<<<< HEAD
-    long bc = SparseBitmaps.SBITCOUNT(map, key2.address, key2.length, Commons.NULL_LONG,
-        Commons.NULL_LONG);
-=======
     long bc =
         SparseBitmaps.SBITCOUNT(
             map, key2.address, key2.length, Commons.NULL_LONG, Commons.NULL_LONG);
->>>>>>> dbe36cdb
 
     System.out.println("Running small overwrites sub-test");
     for (int i = 0; i < 10000; i++) {
@@ -1271,28 +1076,14 @@
       // Clear first len bytes of buffer
       UnsafeAccess.setMemory(buffer, len, (byte) 0);
 
-<<<<<<< HEAD
-      int rangeSize = (int) SparseBitmaps.SGETRANGE(map, key.address, key.length,
-          off, off + len - 1, buffer, bufferSize);
-=======
       int rangeSize =
           (int)
               SparseBitmaps.SGETRANGE(
                   map, key.address, key.length, off, off + len - 1, buffer, bufferSize);
->>>>>>> dbe36cdb
       long size = SparseBitmaps.SSETRANGE(map, key2.address, key2.length, off, buffer, rangeSize);
       assertEquals(strlen2, size);
       // Clear first len bytes of buffer
       UnsafeAccess.setMemory(buffer2, len, (byte) 0);
-<<<<<<< HEAD
-      SparseBitmaps.SGETRANGE(map, key.address, key.length,
-          off, off + len - 1, buffer2, bufferSize);
-
-      assertTrue(Utils.compareTo(buffer, len, buffer2, len) == 0);
-
-      long newbc = SparseBitmaps.SBITCOUNT(map, key2.address, key2.length, Commons.NULL_LONG,
-          Commons.NULL_LONG);
-=======
       SparseBitmaps.SGETRANGE(
           map, key.address, key.length, off, off + len - 1, buffer2, bufferSize);
 
@@ -1301,7 +1092,6 @@
       long newbc =
           SparseBitmaps.SBITCOUNT(
               map, key2.address, key2.length, Commons.NULL_LONG, Commons.NULL_LONG);
->>>>>>> dbe36cdb
       assertEquals(bc + rbc1 - rbc2, newbc);
       bc = newbc;
       if ((i + 1) % 1000 == 0) {
@@ -1319,27 +1109,14 @@
       long rbc2 = SparseBitmaps.SBITCOUNT(map, key2.address, key2.length, off, off + len - 1);
       // Clear first len bytes of buffer
       UnsafeAccess.setMemory(buffer, len, (byte) 0);
-<<<<<<< HEAD
-      int rangeSize = (int) SparseBitmaps.SGETRANGE(map, key.address, key.length,
-          off, off + len - 1, buffer, bufferSize);
-=======
       int rangeSize =
           (int)
               SparseBitmaps.SGETRANGE(
                   map, key.address, key.length, off, off + len - 1, buffer, bufferSize);
->>>>>>> dbe36cdb
       long size = SparseBitmaps.SSETRANGE(map, key2.address, key2.length, off, buffer, rangeSize);
       assertEquals(strlen2, size);
       // Clear first len bytes of buffer
       UnsafeAccess.setMemory(buffer2, len, (byte) 0);
-<<<<<<< HEAD
-      SparseBitmaps.SGETRANGE(map, key.address, key.length,
-          off, off + len - 1, buffer2, bufferSize);
-
-      assertTrue(Utils.compareTo(buffer, len, buffer2, len) == 0);
-      long newbc = SparseBitmaps.SBITCOUNT(map, key2.address, key2.length, Commons.NULL_LONG,
-          Commons.NULL_LONG);
-=======
       SparseBitmaps.SGETRANGE(
           map, key.address, key.length, off, off + len - 1, buffer2, bufferSize);
 
@@ -1347,7 +1124,6 @@
       long newbc =
           SparseBitmaps.SBITCOUNT(
               map, key2.address, key2.length, Commons.NULL_LONG, Commons.NULL_LONG);
->>>>>>> dbe36cdb
       assertEquals(bc + rbc1 - rbc2, newbc);
       bc = newbc;
       if ((i + 1) % 1000 == 0) {
@@ -1369,28 +1145,18 @@
       // Clear first len bytes of buffer
       UnsafeAccess.setMemory(buffer, len, (byte) 0);
 
-<<<<<<< HEAD
-      int rangeSize = (int) SparseBitmaps.SGETRANGE(map, key.address, key.length,
-          off, off + len - 1, buffer, bufferSize);
-=======
       int rangeSize =
           (int)
               SparseBitmaps.SGETRANGE(
                   map, key.address, key.length, off, off + len - 1, buffer, bufferSize);
->>>>>>> dbe36cdb
       assertEquals(len, rangeSize);
       long size = SparseBitmaps.SSETRANGE(map, key2.address, key2.length, off2, buffer, rangeSize);
       // Clear first len bytes of buffer2
       UnsafeAccess.setMemory(buffer2, len, (byte) 0);
 
-<<<<<<< HEAD
-      long rangeSize2 = SparseBitmaps.SGETRANGE(map, key2.address, key2.length, off2,
-          off2 + rangeSize - 1, buffer2, bufferSize);
-=======
       long rangeSize2 =
           SparseBitmaps.SGETRANGE(
               map, key2.address, key2.length, off2, off2 + rangeSize - 1, buffer2, bufferSize);
->>>>>>> dbe36cdb
       if (rangeSize2 < rangeSize) {
         // Requested range can be smaller than original b/c of a trailing zeros
         // Clear last rangeSize - size2 bytes in buffer2
@@ -1412,14 +1178,9 @@
         System.err.println("  after=" + size);
       }
       assertTrue(res == 0);
-<<<<<<< HEAD
-      long newbc = SparseBitmaps.SBITCOUNT(map, key2.address, key2.length, Commons.NULL_LONG,
-          Commons.NULL_LONG);
-=======
       long newbc =
           SparseBitmaps.SBITCOUNT(
               map, key2.address, key2.length, Commons.NULL_LONG, Commons.NULL_LONG);
->>>>>>> dbe36cdb
       if (newbc != bc + rbc1 - rbc2) {
         System.err.println(i);
       }
