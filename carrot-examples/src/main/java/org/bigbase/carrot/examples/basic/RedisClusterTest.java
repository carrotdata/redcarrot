/**
 * Copyright (C) 2021-present Carrot, Inc.
<<<<<<< HEAD
 * <p>
 * This program is free software: you can redistribute it and/or modify it under the terms of the
 * Server Side Public License, version 1, as published by MongoDB, Inc.
 * <p>
 * This program is distributed in the hope that it will be useful, but WITHOUT ANY WARRANTY; without
 * even the implied warranty of MERCHANTABILITY or FITNESS FOR A PARTICULAR PURPOSE.  See the Server
 * Side Public License for more details.
 * <p>
 * You should have received a copy of the Server Side Public License along with this program. If
=======
 *
 * <p>This program is free software: you can redistribute it and/or modify it under the terms of the
 * Server Side Public License, version 1, as published by MongoDB, Inc.
 *
 * <p>This program is distributed in the hope that it will be useful, but WITHOUT ANY WARRANTY;
 * without even the implied warranty of MERCHANTABILITY or FITNESS FOR A PARTICULAR PURPOSE. See the
 * Server Side Public License for more details.
 *
 * <p>You should have received a copy of the Server Side Public License along with this program. If
>>>>>>> dbe36cdb
 * not, see <http://www.mongodb.com/licensing/server-side-public-license>.
 */
package org.bigbase.carrot.examples.basic;

import java.io.IOException;
import java.util.ArrayList;
import java.util.Arrays;
import java.util.Collections;
import java.util.HashSet;
import java.util.List;
import java.util.Map;
import java.util.Set;
import java.util.concurrent.atomic.AtomicLong;

import org.bigbase.carrot.examples.util.UserSession;
import org.bigbase.carrot.ops.OperationFailedException;

import redis.clients.jedis.HostAndPort;
import redis.clients.jedis.Jedis;
import redis.clients.jedis.JedisCluster;
import redis.clients.jedis.JedisPool;
import redis.clients.jedis.JedisPoolConfig;

/**
<<<<<<< HEAD
 * This example shows how to use Redis Strings to store user sessions objects 
 *
 * User Session structure:
 * "SessionID" - A unique, universal identifier for the session data structure (16 bytes).
 * "Host" - host name or IP Address The location from which the client (browser) is making the request.
 * "UserID" - Set to the user's distinguished name (DN) or the application's principal name.
 * "Type" - USER or APPLICATION
 * "State" - session state: VALID, INVALID Defines whether the session is valid or invalid.
 * "MaxIdleTime" - Maximum Idle Time Maximum number of minutes without activity before the session will 
 *   expire and the user must reauthenticate.
 * "MaxSessionTime" - Maximum Session Time. Maximum number of minutes (activity or no activity) before 
 *   the session expires and the user must reauthenticate.
 * "MaxCachingTime" - Maximum number of minutes before the client contacts OpenSSO Enterprise to refresh 
 * cached session information.
 *
 * Test description: <br>
 *
 * UserSession object has 8 fields, one field (UserId) is used as a String key
 *
 * Average key + session object size is 222 bytes. We load 100K user session objects
 *
 * Results:
 * 0. Average user session data size = 222 bytes (includes key size)
 * 1. No compression. Used RAM per session object is 275 bytes (COMPRESSION= 0.8)
 * 2. LZ4 compression. Used RAM per session object is 94 bytes (COMPRESSION = 2.37)
 * 3. LZ4HC compression. Used RAM per session object is 88 bytes (COMPRESSION = 2.5)
 *
 * Redis usage per session object, using String encoding is ~290 bytes
 *
 * RAM usage (Redis-to-Carrot)
 *
 * 1) No compression    290/275 ~ 1.16x
 * 2) LZ4   compression 290/94 ~ 3.4x
 * 3) LZ4HC compression 290/88 ~ 3.64x 
 *
 * Effect of a compression:
 *
 * LZ4  - 2.37/0.8 = 2.96    (to no compression)
 * LZ4HC - 2.5/0.8 = 3.13  (to no compression)
 *
=======
 * This example shows how to use Redis Strings to store user sessions objects
 *
 * <p>User Session structure: "SessionID" - A unique, universal identifier for the session data
 * structure (16 bytes). "Host" - host name or IP Address The location from which the client
 * (browser) is making the request. "UserID" - Set to the user's distinguished name (DN) or the
 * application's principal name. "Type" - USER or APPLICATION "State" - session state: VALID,
 * INVALID Defines whether the session is valid or invalid. "MaxIdleTime" - Maximum Idle Time
 * Maximum number of minutes without activity before the session will expire and the user must
 * reauthenticate. "MaxSessionTime" - Maximum Session Time. Maximum number of minutes (activity or
 * no activity) before the session expires and the user must reauthenticate. "MaxCachingTime" -
 * Maximum number of minutes before the client contacts OpenSSO Enterprise to refresh cached session
 * information.
 *
 * <p>Test description: <br>
 * UserSession object has 8 fields, one field (UserId) is used as a String key
>>>>>>> dbe36cdb
 *
 * <p>Average key + session object size is 222 bytes. We load 100K user session objects
 *
 * <p>Results: 0. Average user session data size = 222 bytes (includes key size) 1. No compression.
 * Used RAM per session object is 275 bytes (COMPRESSION= 0.8) 2. LZ4 compression. Used RAM per
 * session object is 94 bytes (COMPRESSION = 2.37) 3. LZ4HC compression. Used RAM per session object
 * is 88 bytes (COMPRESSION = 2.5)
 *
 * <p>Redis usage per session object, using String encoding is ~290 bytes
 *
 * <p>RAM usage (Redis-to-Carrot)
 *
 * <p>1) No compression 290/275 ~ 1.16x 2) LZ4 compression 290/94 ~ 3.4x 3) LZ4HC compression 290/88
 * ~ 3.64x
 *
 * <p>Effect of a compression:
 *
 * <p>LZ4 - 2.37/0.8 = 2.96 (to no compression) LZ4HC - 2.5/0.8 = 3.13 (to no compression)
 */
public class RedisClusterTest {
<<<<<<< HEAD

=======
>>>>>>> dbe36cdb

  static long N = 10000000;
  static long totalDataSize = 0;
  static List<UserSession> userSessions = new ArrayList<UserSession>();
  static AtomicLong index = new AtomicLong(0);
  static int NUM_THREADS = 8;

  static {
    for (int i = 0; i < N; i++) {
      userSessions.add(UserSession.newSession(i));
    }
    Collections.shuffle(userSessions);
  }

  public static void main(String[] args) throws IOException, OperationFailedException {

    System.out.println("Run Redis Cluster");
    JedisCluster client = getClusterClient();
    flushAll(client);
<<<<<<< HEAD
    Runnable r = () -> {
      try {
        runClusterLoad();
      } catch (Exception e) {
        e.printStackTrace();
      }
    };
=======
    Runnable r =
        () -> {
          try {
            runClusterLoad();
          } catch (Exception e) {
            e.printStackTrace();
          }
        };
>>>>>>> dbe36cdb
    Thread[] workers = new Thread[NUM_THREADS];
    for (int i = 0; i < NUM_THREADS; i++) {
      workers[i] = new Thread(r);
    }
    long start = System.currentTimeMillis();
    Arrays.stream(workers).forEach(x -> x.start());
<<<<<<< HEAD
    Arrays.stream(workers).forEach(x -> {
      try {
        x.join();
      } catch (Exception e) {
      }
    });
    long end = System.currentTimeMillis();

    System.out.println("Finished " + N + " sets in " + (end - start) + "ms. RPS=" +
        (((long) N) * 1000) / (end - start));

    index.set(0);

    r = () -> {
      try {
        runClusterGet();
      } catch (Exception e) {
        e.printStackTrace();
      }
    };
=======
    Arrays.stream(workers)
        .forEach(
            x -> {
              try {
                x.join();
              } catch (Exception e) {
              }
            });
    long end = System.currentTimeMillis();

    System.out.println(
        "Finished "
            + N
            + " sets in "
            + (end - start)
            + "ms. RPS="
            + (((long) N) * 1000) / (end - start));

    index.set(0);

    r =
        () -> {
          try {
            runClusterGet();
          } catch (Exception e) {
            e.printStackTrace();
          }
        };
>>>>>>> dbe36cdb
    workers = new Thread[NUM_THREADS];
    for (int i = 0; i < NUM_THREADS; i++) {
      workers[i] = new Thread(r);
    }
    start = System.currentTimeMillis();
    Arrays.stream(workers).forEach(x -> x.start());
<<<<<<< HEAD
    Arrays.stream(workers).forEach(x -> {
      try {
        x.join();
      } catch (Exception e) {
      }
    });
    end = System.currentTimeMillis();

    System.out.println("Finished " + N + " gets in " + (end - start) + "ms. RPS=" +
        (((long) N) * 1000) / (end - start));
=======
    Arrays.stream(workers)
        .forEach(
            x -> {
              try {
                x.join();
              } catch (Exception e) {
              }
            });
    end = System.currentTimeMillis();

    System.out.println(
        "Finished "
            + N
            + " gets in "
            + (end - start)
            + "ms. RPS="
            + (((long) N) * 1000) / (end - start));
>>>>>>> dbe36cdb

    shutdownAll(client, true);
  }

  private static void flushAll(JedisCluster client) {
    Map<String, JedisPool> conns = client.getClusterNodes();
    for (JedisPool pool : conns.values()) {
      Jedis jedis = pool.getResource();
      jedis.flushAll();
    }
  }

  private static void shutdownAll(JedisCluster client, boolean save) {
    Map<String, JedisPool> conns = client.getClusterNodes();
    for (JedisPool pool : conns.values()) {
      Jedis jedis = pool.getResource();
<<<<<<< HEAD
      if (save) {
        jedis.save();
      }
      //jedis.shutdown();
=======
      if (save) jedis.save();
      // jedis.shutdown();
>>>>>>> dbe36cdb
    }
  }

  private static JedisCluster client;

  private static JedisCluster getClusterClient() {
<<<<<<< HEAD
    if (client != null) {
      return client;
    }
=======
    if (client != null) return client;
>>>>>>> dbe36cdb
    synchronized (RedisClusterTest.class) {
      Set<HostAndPort> nodes = new HashSet<HostAndPort>();
      nodes.add(new HostAndPort("127.0.0.1", 6379));
      JedisPoolConfig config = new JedisPoolConfig();
      config.setMaxTotal(100);
      config.setMaxIdle(100);
      client = new JedisCluster(nodes, config);
    }
    return client;
  }

  private static void runClusterLoad() throws IOException, OperationFailedException {

    JedisCluster client = getClusterClient();
    totalDataSize = 0;

    long startTime = System.currentTimeMillis();
    int count = 0;
    for (; ; ) {
      int idx = (int) index.getAndIncrement();
      if (idx >= N) {
        break;
      }
      UserSession us = userSessions.get(idx);
      count++;
      String skey = us.getUserId();
      String svalue = us.toString();
      totalDataSize += skey.length() + svalue.length();
      client.set(skey, svalue);
      if (count % 10000 == 0) {
        System.out.println(Thread.currentThread().getId() + ": set " + count);
      }
    }
    long endTime = System.currentTimeMillis();

    System.out.println(
<<<<<<< HEAD
        Thread.currentThread().getId() + ": Loaded " + count + " user sessions, total size="
            + totalDataSize
            + " in " + (endTime - startTime));
=======
        Thread.currentThread().getId()
            + ": Loaded "
            + count
            + " user sessions, total size="
            + totalDataSize
            + " in "
            + (endTime - startTime));
>>>>>>> dbe36cdb

    client.close();
  }

  private static void runClusterGet() throws IOException, OperationFailedException {

    JedisCluster client = getClusterClient();
    totalDataSize = 0;

    long startTime = System.currentTimeMillis();
    int count = 0;
    for (; ; ) {
      int idx = (int) index.getAndIncrement();
      if (idx >= N) {
        break;
      }
      UserSession us = userSessions.get(idx);
      count++;
      String skey = us.getUserId();
      String svalue = us.toString();
      totalDataSize += skey.length() + svalue.length();
      String v = client.get(skey);
      assert (v != null && v.length() == svalue.length());
      if (count % 10000 == 0) {
        System.out.println(Thread.currentThread().getId() + ": get " + count);
      }
    }
    long endTime = System.currentTimeMillis();

<<<<<<< HEAD
    System.out.println(Thread.currentThread().getId() + ": Read " + count + " user sessions"
        + " in " + (endTime - startTime));
    client.close();
  }


=======
    System.out.println(
        Thread.currentThread().getId()
            + ": Read "
            + count
            + " user sessions"
            + " in "
            + (endTime - startTime));
    client.close();
  }
>>>>>>> dbe36cdb
}<|MERGE_RESOLUTION|>--- conflicted
+++ resolved
@@ -1,16 +1,5 @@
 /**
  * Copyright (C) 2021-present Carrot, Inc.
-<<<<<<< HEAD
- * <p>
- * This program is free software: you can redistribute it and/or modify it under the terms of the
- * Server Side Public License, version 1, as published by MongoDB, Inc.
- * <p>
- * This program is distributed in the hope that it will be useful, but WITHOUT ANY WARRANTY; without
- * even the implied warranty of MERCHANTABILITY or FITNESS FOR A PARTICULAR PURPOSE.  See the Server
- * Side Public License for more details.
- * <p>
- * You should have received a copy of the Server Side Public License along with this program. If
-=======
  *
  * <p>This program is free software: you can redistribute it and/or modify it under the terms of the
  * Server Side Public License, version 1, as published by MongoDB, Inc.
@@ -20,7 +9,6 @@
  * Server Side Public License for more details.
  *
  * <p>You should have received a copy of the Server Side Public License along with this program. If
->>>>>>> dbe36cdb
  * not, see <http://www.mongodb.com/licensing/server-side-public-license>.
  */
 package org.bigbase.carrot.examples.basic;
@@ -45,48 +33,6 @@
 import redis.clients.jedis.JedisPoolConfig;
 
 /**
-<<<<<<< HEAD
- * This example shows how to use Redis Strings to store user sessions objects 
- *
- * User Session structure:
- * "SessionID" - A unique, universal identifier for the session data structure (16 bytes).
- * "Host" - host name or IP Address The location from which the client (browser) is making the request.
- * "UserID" - Set to the user's distinguished name (DN) or the application's principal name.
- * "Type" - USER or APPLICATION
- * "State" - session state: VALID, INVALID Defines whether the session is valid or invalid.
- * "MaxIdleTime" - Maximum Idle Time Maximum number of minutes without activity before the session will 
- *   expire and the user must reauthenticate.
- * "MaxSessionTime" - Maximum Session Time. Maximum number of minutes (activity or no activity) before 
- *   the session expires and the user must reauthenticate.
- * "MaxCachingTime" - Maximum number of minutes before the client contacts OpenSSO Enterprise to refresh 
- * cached session information.
- *
- * Test description: <br>
- *
- * UserSession object has 8 fields, one field (UserId) is used as a String key
- *
- * Average key + session object size is 222 bytes. We load 100K user session objects
- *
- * Results:
- * 0. Average user session data size = 222 bytes (includes key size)
- * 1. No compression. Used RAM per session object is 275 bytes (COMPRESSION= 0.8)
- * 2. LZ4 compression. Used RAM per session object is 94 bytes (COMPRESSION = 2.37)
- * 3. LZ4HC compression. Used RAM per session object is 88 bytes (COMPRESSION = 2.5)
- *
- * Redis usage per session object, using String encoding is ~290 bytes
- *
- * RAM usage (Redis-to-Carrot)
- *
- * 1) No compression    290/275 ~ 1.16x
- * 2) LZ4   compression 290/94 ~ 3.4x
- * 3) LZ4HC compression 290/88 ~ 3.64x 
- *
- * Effect of a compression:
- *
- * LZ4  - 2.37/0.8 = 2.96    (to no compression)
- * LZ4HC - 2.5/0.8 = 3.13  (to no compression)
- *
-=======
  * This example shows how to use Redis Strings to store user sessions objects
  *
  * <p>User Session structure: "SessionID" - A unique, universal identifier for the session data
@@ -102,7 +48,6 @@
  *
  * <p>Test description: <br>
  * UserSession object has 8 fields, one field (UserId) is used as a String key
->>>>>>> dbe36cdb
  *
  * <p>Average key + session object size is 222 bytes. We load 100K user session objects
  *
@@ -123,10 +68,6 @@
  * <p>LZ4 - 2.37/0.8 = 2.96 (to no compression) LZ4HC - 2.5/0.8 = 3.13 (to no compression)
  */
 public class RedisClusterTest {
-<<<<<<< HEAD
-
-=======
->>>>>>> dbe36cdb
 
   static long N = 10000000;
   static long totalDataSize = 0;
@@ -146,15 +87,6 @@
     System.out.println("Run Redis Cluster");
     JedisCluster client = getClusterClient();
     flushAll(client);
-<<<<<<< HEAD
-    Runnable r = () -> {
-      try {
-        runClusterLoad();
-      } catch (Exception e) {
-        e.printStackTrace();
-      }
-    };
-=======
     Runnable r =
         () -> {
           try {
@@ -163,35 +95,12 @@
             e.printStackTrace();
           }
         };
->>>>>>> dbe36cdb
     Thread[] workers = new Thread[NUM_THREADS];
     for (int i = 0; i < NUM_THREADS; i++) {
       workers[i] = new Thread(r);
     }
     long start = System.currentTimeMillis();
     Arrays.stream(workers).forEach(x -> x.start());
-<<<<<<< HEAD
-    Arrays.stream(workers).forEach(x -> {
-      try {
-        x.join();
-      } catch (Exception e) {
-      }
-    });
-    long end = System.currentTimeMillis();
-
-    System.out.println("Finished " + N + " sets in " + (end - start) + "ms. RPS=" +
-        (((long) N) * 1000) / (end - start));
-
-    index.set(0);
-
-    r = () -> {
-      try {
-        runClusterGet();
-      } catch (Exception e) {
-        e.printStackTrace();
-      }
-    };
-=======
     Arrays.stream(workers)
         .forEach(
             x -> {
@@ -220,25 +129,12 @@
             e.printStackTrace();
           }
         };
->>>>>>> dbe36cdb
     workers = new Thread[NUM_THREADS];
     for (int i = 0; i < NUM_THREADS; i++) {
       workers[i] = new Thread(r);
     }
     start = System.currentTimeMillis();
     Arrays.stream(workers).forEach(x -> x.start());
-<<<<<<< HEAD
-    Arrays.stream(workers).forEach(x -> {
-      try {
-        x.join();
-      } catch (Exception e) {
-      }
-    });
-    end = System.currentTimeMillis();
-
-    System.out.println("Finished " + N + " gets in " + (end - start) + "ms. RPS=" +
-        (((long) N) * 1000) / (end - start));
-=======
     Arrays.stream(workers)
         .forEach(
             x -> {
@@ -256,7 +152,6 @@
             + (end - start)
             + "ms. RPS="
             + (((long) N) * 1000) / (end - start));
->>>>>>> dbe36cdb
 
     shutdownAll(client, true);
   }
@@ -273,28 +168,15 @@
     Map<String, JedisPool> conns = client.getClusterNodes();
     for (JedisPool pool : conns.values()) {
       Jedis jedis = pool.getResource();
-<<<<<<< HEAD
-      if (save) {
-        jedis.save();
-      }
-      //jedis.shutdown();
-=======
       if (save) jedis.save();
       // jedis.shutdown();
->>>>>>> dbe36cdb
     }
   }
 
   private static JedisCluster client;
 
   private static JedisCluster getClusterClient() {
-<<<<<<< HEAD
-    if (client != null) {
-      return client;
-    }
-=======
     if (client != null) return client;
->>>>>>> dbe36cdb
     synchronized (RedisClusterTest.class) {
       Set<HostAndPort> nodes = new HashSet<HostAndPort>();
       nodes.add(new HostAndPort("127.0.0.1", 6379));
@@ -331,11 +213,6 @@
     long endTime = System.currentTimeMillis();
 
     System.out.println(
-<<<<<<< HEAD
-        Thread.currentThread().getId() + ": Loaded " + count + " user sessions, total size="
-            + totalDataSize
-            + " in " + (endTime - startTime));
-=======
         Thread.currentThread().getId()
             + ": Loaded "
             + count
@@ -343,7 +220,6 @@
             + totalDataSize
             + " in "
             + (endTime - startTime));
->>>>>>> dbe36cdb
 
     client.close();
   }
@@ -373,14 +249,6 @@
     }
     long endTime = System.currentTimeMillis();
 
-<<<<<<< HEAD
-    System.out.println(Thread.currentThread().getId() + ": Read " + count + " user sessions"
-        + " in " + (endTime - startTime));
-    client.close();
-  }
-
-
-=======
     System.out.println(
         Thread.currentThread().getId()
             + ": Read "
@@ -390,5 +258,4 @@
             + (endTime - startTime));
     client.close();
   }
->>>>>>> dbe36cdb
 }